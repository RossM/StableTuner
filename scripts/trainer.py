--- conflicted
+++ resolved
@@ -397,1021 +397,6 @@
         args.local_rank = env_local_rank
 
     return args
-<<<<<<< HEAD
-ASPECT_2048 = [[2048, 2048],
-[2112, 1984],[1984, 2112],
-[2176, 1920],[1920, 2176],
-[2240, 1856],[1856, 2240],
-[2304, 1792],[1792, 2304],
-[2368, 1728],[1728, 2368],
-[2432, 1664],[1664, 2432],
-[2496, 1600],[1600, 2496],
-[2560, 1536],[1536, 2560],
-[2624, 1472],[1472, 2624]]
-ASPECT_1984 = [[1984, 1984],
-[2048, 1920],[1920, 2048],
-[2112, 1856],[1856, 2112],
-[2176, 1792],[1792, 2176],
-[2240, 1728],[1728, 2240],
-[2304, 1664],[1664, 2304],
-[2368, 1600],[1600, 2368],
-[2432, 1536],[1536, 2432],
-[2496, 1472],[1472, 2496],
-[2560, 1408],[1408, 2560]]
-ASPECT_1920 = [[1920, 1920],
-[1984, 1856],[1856, 1984],
-[2048, 1792],[1792, 2048],
-[2112, 1728],[1728, 2112],
-[2176, 1664],[1664, 2176],
-[2240, 1600],[1600, 2240],
-[2304, 1536],[1536, 2304],
-[2368, 1472],[1472, 2368],
-[2432, 1408],[1408, 2432],
-[2496, 1344],[1344, 2496]]
-ASPECT_1856 = [[1856, 1856],
-[1920, 1792],[1792, 1920],
-[1984, 1728],[1728, 1984],
-[2048, 1664],[1664, 2048],
-[2112, 1600],[1600, 2112],
-[2176, 1536],[1536, 2176],
-[2240, 1472],[1472, 2240],
-[2304, 1408],[1408, 2304],
-[2368, 1344],[1344, 2368],
-[2432, 1280],[1280, 2432]]
-ASPECT_1792 = [[1792, 1792],
-[1856, 1728],[1728, 1856],
-[1920, 1664],[1664, 1920],
-[1984, 1600],[1600, 1984],
-[2048, 1536],[1536, 2048],
-[2112, 1472],[1472, 2112],
-[2176, 1408],[1408, 2176],
-[2240, 1344],[1344, 2240],
-[2304, 1280],[1280, 2304],
-[2368, 1216],[1216, 2368]]
-ASPECT_1728 = [[1728, 1728],
-[1792, 1664],[1664, 1792],
-[1856, 1600],[1600, 1856],
-[1920, 1536],[1536, 1920],
-[1984, 1472],[1472, 1984],
-[2048, 1408],[1408, 2048],
-[2112, 1344],[1344, 2112],
-[2176, 1280],[1280, 2176],
-[2240, 1216],[1216, 2240],
-[2304, 1152],[1152, 2304]]
-ASPECT_1664 = [[1664, 1664],
-[1728, 1600],[1600, 1728],
-[1792, 1536],[1536, 1792],
-[1856, 1472],[1472, 1856],
-[1920, 1408],[1408, 1920],
-[1984, 1344],[1344, 1984],
-[2048, 1280],[1280, 2048],
-[2112, 1216],[1216, 2112],
-[2176, 1152],[1152, 2176],
-[2240, 1088],[1088, 2240]]
-ASPECT_1600 = [[1600, 1600],
-[1664, 1536],[1536, 1664],
-[1728, 1472],[1472, 1728],
-[1792, 1408],[1408, 1792],
-[1856, 1344],[1344, 1856],
-[1920, 1280],[1280, 1920],
-[1984, 1216],[1216, 1984],
-[2048, 1152],[1152, 2048],
-[2112, 1088],[1088, 2112],
-[2176, 1024],[1024, 2176]]
-ASPECT_1536 = [[1536, 1536],
-[1600, 1472],[1472, 1600],
-[1664, 1408],[1408, 1664],
-[1728, 1344],[1344, 1728],
-[1792, 1280],[1280, 1792],
-[1856, 1216],[1216, 1856],
-[1920, 1152],[1152, 1920],
-[1984, 1088],[1088, 1984],
-[2048, 1024],[1024, 2048],
-[2112, 960],[960, 2112]]
-ASPECT_1472 = [[1472, 1472],
-[1536, 1408],[1408, 1536],
-[1600, 1344],[1344, 1600],
-[1664, 1280],[1280, 1664],
-[1728, 1216],[1216, 1728],
-[1792, 1152],[1152, 1792],
-[1856, 1088],[1088, 1856],
-[1920, 1024],[1024, 1920],
-[1984, 960],[960, 1984],
-[2048, 896],[896, 2048]]
-ASPECT_1408 = [[1408, 1408],
-[1472, 1344],[1344, 1472],
-[1536, 1280],[1280, 1536],
-[1600, 1216],[1216, 1600],
-[1664, 1152],[1152, 1664],
-[1728, 1088],[1088, 1728],
-[1792, 1024],[1024, 1792],
-[1856, 960],[960, 1856],
-[1920, 896],[896, 1920],
-[1984, 832],[832, 1984]]
-ASPECT_1344 = [[1344, 1344],
-[1408, 1280],[1280, 1408],
-[1472, 1216],[1216, 1472],
-[1536, 1152],[1152, 1536],
-[1600, 1088],[1088, 1600],
-[1664, 1024],[1024, 1664],
-[1728, 960],[960, 1728],
-[1792, 896],[896, 1792],
-[1856, 832],[832, 1856],
-[1920, 768],[768, 1920]]
-ASPECT_1280 = [[1280, 1280],
-[1344, 1216],[1216, 1344],
-[1408, 1152],[1152, 1408],
-[1472, 1088],[1088, 1472],
-[1536, 1024],[1024, 1536],
-[1600, 960],[960, 1600],
-[1664, 896],[896, 1664],
-[1728, 832],[832, 1728],
-[1792, 768],[768, 1792],
-[1856, 704],[704, 1856]]
-ASPECT_1216 = [[1216, 1216],
-[1280, 1152],[1152, 1280],
-[1344, 1088],[1088, 1344],
-[1408, 1024],[1024, 1408],
-[1472, 960],[960, 1472],
-[1536, 896],[896, 1536],
-[1600, 832],[832, 1600],
-[1664, 768],[768, 1664],
-[1728, 704],[704, 1728],
-[1792, 640],[640, 1792]]
-ASPECT_1152 = [[1152, 1152],
-[1216, 1088],[1088, 1216],
-[1280, 1024],[1024, 1280],
-[1344, 960],[960, 1344],
-[1408, 896],[896, 1408],
-[1472, 832],[832, 1472],
-[1536, 768],[768, 1536],
-[1600, 704],[704, 1600],
-[1664, 640],[640, 1664],
-[1728, 576],[576, 1728]]
-ASPECT_1088 = [[1088, 1088],
-[1152, 1024],[1024, 1152],
-[1216, 960],[960, 1216],
-[1280, 896],[896, 1280],
-[1344, 832],[832, 1344],
-[1408, 768],[768, 1408],
-[1472, 704],[704, 1472],
-[1536, 640],[640, 1536],
-[1600, 576],[576, 1600],
-[1664, 512],[512, 1664]]
-ASPECT_832 = [[832, 832], 
-[896, 768], [768, 896], 
-[960, 704], [704, 960], 
-[1024, 640], [640, 1024], 
-[1152, 576], [576, 1152], 
-[1280, 512], [512, 1280], 
-[1344, 512], [512, 1344], 
-[1408, 448], [448, 1408], 
-[1472, 448], [448, 1472], 
-[1536, 384], [384, 1536], 
-[1600, 384], [384, 1600]]
-
-ASPECT_896 = [[896, 896],
-[960, 832], [832, 960],
-[1024, 768], [768, 1024],
-[1088, 704], [704, 1088],
-[1152, 704], [704, 1152],
-[1216, 640], [640, 1216],
-[1280, 640], [640, 1280],
-[1344, 576], [576, 1344],
-[1408, 576], [576, 1408],
-[1472, 512], [512, 1472],
-[1536, 512], [512, 1536], 
-[1600, 448], [448, 1600], 
-[1664, 448], [448, 1664]]
-ASPECT_960 = [[960, 960],
-[1024, 896],[896, 1024],
-[1088, 832],[832, 1088],
-[1152, 768],[768, 1152],
-[1216, 704],[704, 1216],
-[1280, 640],[640, 1280],
-[1344, 576],[576, 1344],
-[1408, 512],[512, 1408],
-[1472, 448],[448, 1472],
-[1536, 384],[384, 1536]]   
-ASPECT_1024 = [[1024, 1024], 
-[1088, 960], [960, 1088], 
-[1152, 896], [896, 1152], 
-[1216, 832], [832, 1216], 
-[1344, 768], [768, 1344], 
-[1472, 704], [704, 1472], 
-[1600, 640], [640, 1600], 
-[1728, 576], [576, 1728], 
-[1792, 576], [576, 1792]]
-ASPECT_768 = [[768,768],     # 589824 1:1
-    [896,640],[640,896],   # 573440 1.4:1
-    [832,704],[704,832],   # 585728 1.181:1
-    [960,576],[576,960],   # 552960 1.6:1
-    [1024,576],[576,1024], # 524288 1.778:1
-    [1088,512],[512,1088], # 497664 2.125:1
-    [1152,512],[512,1152], # 589824 2.25:1
-    [1216,448],[448,1216], # 552960 2.714:1
-    [1280,448],[448,1280], # 573440 2.857:1
-    [1344,384],[384,1344], # 518400 3.5:1
-    [1408,384],[384,1408], # 540672 3.667:1
-    [1472,320],[320,1472], # 470400 4.6:1
-    [1536,320],[320,1536], # 491520 4.8:1
-]
-
-ASPECT_704 = [[704,704],     # 501,376 1:1
-    [768,640],[640,768],   # 491,520 1.2:1
-    [832,576],[576,832],   # 458,752 1.444:1
-    [896,512],[512,896],   # 458,752 1.75:1
-    [960,512],[512,960],   # 491,520 1.875:1
-    [1024,448],[448,1024], # 458,752 2.286:1
-    [1088,448],[448,1088], # 487,424 2.429:1
-    [1152,384],[384,1152], # 442,368 3:1
-    [1216,384],[384,1216], # 466,944 3.125:1
-    [1280,384],[384,1280], # 491,520 3.333:1
-    [1280,320],[320,1280], # 409,600 4:1
-    [1408,320],[320,1408], # 450,560 4.4:1
-    [1536,320],[320,1536], # 491,520 4.8:1
-]
-
-ASPECT_640 = [[640,640],     # 409600 1:1 
-    [704,576],[576,704],   # 405504 1.25:1
-    [768,512],[512,768],   # 393216 1.5:1
-    [896,448],[448,896],   # 401408 2:1
-    [1024,384],[384,1024], # 393216 2.667:1
-    [1280,320],[320,1280], # 409600 4:1
-    [1408,256],[256,1408], # 360448 5.5:1
-    [1472,256],[256,1472], # 376832 5.75:1
-    [1536,256],[256,1536], # 393216 6:1
-    [1600,256],[256,1600], # 409600 6.25:1
-]
-
-ASPECT_576 = [[576,576],     # 331776 1:1
-    [640,512],[512,640],   # 327680 1.25:1
-    [640,448],[448,640],   # 286720 1.4286:1
-    [704,448],[448,704],   # 314928 1.5625:1
-    [832,384],[384,832],   # 317440 2.1667:1
-    [1024,320],[320,1024], # 327680 3.2:1
-    [1280,256],[256,1280], # 327680 5:1
-]
-
-ASPECTS_512 = [[512,512],      # 262144 1:1
-    [576,448],[448,576],   # 258048 1.29:1
-    [640,384],[384,640],   # 245760 1.667:1
-    [768,320],[320,768],   # 245760 2.4:1
-    [832,256],[256,832],   # 212992 3.25:1
-    [896,256],[256,896],   # 229376 3.5:1
-    [960,256],[256,960],   # 245760 3.75:1
-    [1024,256],[256,1024], # 245760 4:1
-    ]
-
-#failsafe aspects
-ASPECTS = ASPECTS_512
-def get_aspect_buckets(resolution,mode=''):
-    if resolution < 512:
-        raise ValueError("Resolution must be at least 512")
-    try: 
-        rounded_resolution = int(resolution / 64) * 64
-        print(f" {bcolors.WARNING} Rounded resolution to: {rounded_resolution}{bcolors.ENDC}")   
-        all_image_sizes = __get_all_aspects()
-        if mode == 'MJ':
-            #truncate to the first 3 resolutions
-            all_image_sizes = [x[0:3] for x in all_image_sizes]
-        aspects = next(filter(lambda sizes: sizes[0][0]==rounded_resolution, all_image_sizes), None)
-        ASPECTS = aspects
-        #print(aspects)
-        return aspects
-    except Exception as e:
-        print(f" {bcolors.FAIL} *** Could not find selected resolution: {rounded_resolution}{bcolors.ENDC}")   
-
-        raise e
-
-def __get_all_aspects():
-    return [ASPECTS_512, ASPECT_576, ASPECT_640, ASPECT_704, ASPECT_768,ASPECT_832,ASPECT_896,ASPECT_960,ASPECT_1024,ASPECT_1088,ASPECT_1152,ASPECT_1216,ASPECT_1280,ASPECT_1344,ASPECT_1408,ASPECT_1472,ASPECT_1536,ASPECT_1600,ASPECT_1664,ASPECT_1728,ASPECT_1792,ASPECT_1856,ASPECT_1920,ASPECT_1984,ASPECT_2048]
-class AutoBucketing(Dataset):
-    def __init__(self,
-                    concepts_list,
-                    tokenizer=None,
-                    flip_p=0.0,
-                    repeats=1,
-                    debug_level=0,
-                    batch_size=1,
-                    set='val',
-                    resolution=512,
-                    center_crop=False,
-                    use_image_names_as_captions=True,
-                    add_class_images_to_dataset=None,
-                    balance_datasets=False,
-                    crop_jitter=20,
-                    with_prior_loss=False,
-                    use_text_files_as_captions=False,
-                    aspect_mode='dynamic',
-                    action_preference='dynamic',
-                    seed=555,
-                    model_variant='base',
-                    extra_module=None,
-                    mask_prompts=None,
-                    load_mask=False,
-                    ):
-        
-        self.debug_level = debug_level
-        self.resolution = resolution
-        self.center_crop = center_crop
-        self.tokenizer = tokenizer
-        self.batch_size = batch_size
-        self.concepts_list = concepts_list
-        self.use_image_names_as_captions = use_image_names_as_captions
-        self.num_train_images = 0
-        self.num_reg_images = 0
-        self.image_train_items = []
-        self.image_reg_items = []
-        self.add_class_images_to_dataset = add_class_images_to_dataset
-        self.balance_datasets = balance_datasets
-        self.crop_jitter = crop_jitter
-        self.with_prior_loss = with_prior_loss
-        self.use_text_files_as_captions = use_text_files_as_captions
-        self.aspect_mode = aspect_mode
-        self.action_preference = action_preference
-        self.model_variant = model_variant
-        self.extra_module = extra_module
-        self.image_transforms = transforms.Compose(
-            [
-                transforms.ToTensor(),
-                transforms.Normalize([0.5], [0.5]),
-            ]
-        )
-        self.mask_transforms = transforms.Compose(
-            [
-                transforms.ToTensor(),
-            ]
-        )
-        self.depth_image_transforms = transforms.Compose(
-            [
-                transforms.ToTensor(),
-            ]
-        )
-        self.seed = seed
-        #shared_dataloader = None
-        print(f" {bcolors.WARNING}Creating Auto Bucketing Dataloader{bcolors.ENDC}")
-
-        shared_dataloader = DataLoaderMultiAspect(concepts_list,
-         debug_level=debug_level,
-         resolution=self.resolution,
-         seed=self.seed,
-         batch_size=self.batch_size, 
-         flip_p=flip_p,
-         use_image_names_as_captions=self.use_image_names_as_captions,
-         add_class_images_to_dataset=self.add_class_images_to_dataset,
-         balance_datasets=self.balance_datasets,
-         with_prior_loss=self.with_prior_loss,
-         use_text_files_as_captions=self.use_text_files_as_captions,
-         aspect_mode=self.aspect_mode,
-         action_preference=self.action_preference,
-         model_variant=self.model_variant,
-         extra_module=self.extra_module,
-         mask_prompts=mask_prompts,
-         load_mask=load_mask,
-        )
-
-        #print(self.image_train_items)
-        if self.with_prior_loss and self.add_class_images_to_dataset == False:
-            self.image_train_items, self.class_train_items = shared_dataloader.get_all_images()
-            self.num_train_images = self.num_train_images + len(self.image_train_items)
-            self.num_reg_images = self.num_reg_images + len(self.class_train_items)
-            self._length = max(max(math.trunc(self.num_train_images * repeats), batch_size),math.trunc(self.num_reg_images * repeats), batch_size) - self.num_train_images % self.batch_size
-            self.num_train_images = self.num_train_images + self.num_reg_images
-            
-        else:
-            self.image_train_items = shared_dataloader.get_all_images()
-            self.num_train_images = self.num_train_images + len(self.image_train_items)
-            self._length = max(math.trunc(self.num_train_images * repeats), batch_size) - self.num_train_images % self.batch_size
-
-        print()
-        print(f" {bcolors.WARNING} ** Validation Set: {set}, steps: {self._length / batch_size:.0f}, repeats: {repeats} {bcolors.ENDC}")
-        print()
-
-    
-    def __len__(self):
-        return self._length
-
-    def __getitem__(self, i):
-        idx = i % self.num_train_images
-        #print(idx)
-        image_train_item = self.image_train_items[idx]
-        
-        example = self.__get_image_for_trainer(image_train_item,debug_level=self.debug_level)
-        if self.with_prior_loss and self.add_class_images_to_dataset == False:
-            idx = i % self.num_reg_images
-            class_train_item = self.class_train_items[idx]
-            example_class = self.__get_image_for_trainer(class_train_item,debug_level=self.debug_level,class_img=True)
-            example= {**example, **example_class}
-            
-        #print the tensor shape
-        #print(example['instance_images'].shape)
-        #print(example.keys())
-        return example
-    def normalize8(self,I):
-            mn = I.min()
-            mx = I.max()
-
-            mx -= mn
-
-            I = ((I - mn)/mx) * 255
-            return I.astype(np.uint8)
-    def __get_image_for_trainer(self,image_train_item,debug_level=0,class_img=False):
-        example = {}
-        save = debug_level > 2
-        
-        if class_img==False:
-            image_train_tmp = image_train_item.hydrate(crop=False, save=0, crop_jitter=self.crop_jitter)
-            image_train_tmp_image = Image.fromarray(self.normalize8(image_train_tmp.image)).convert("RGB")
-            caption_parts = image_train_tmp.caption.split(", ")
-            random.shuffle(caption_parts)
-            image_train_tmp_caption = ", ".join(caption_parts)
-            #print(image_train_tmp_caption)
-            example["instance_images"] = self.image_transforms(image_train_tmp_image)
-            if image_train_tmp.mask is not None:
-                image_train_tmp_mask = Image.fromarray(self.normalize8(image_train_tmp.mask)).convert("L")
-                example["mask"] = self.mask_transforms(image_train_tmp_mask)
-            if self.model_variant == 'depth2img':
-                image_train_tmp_depth = Image.fromarray(self.normalize8(image_train_tmp.extra)).convert("L")
-                example["instance_depth_images"] = self.depth_image_transforms(image_train_tmp_depth)
-            #print(image_train_tmp.caption)
-            example["instance_prompt_ids"] = self.tokenizer(
-                image_train_tmp_caption,
-                padding="do_not_pad",
-                truncation=True,
-                max_length=self.tokenizer.model_max_length,
-            ).input_ids
-            image_train_item.self_destruct()
-            return example
-
-        if class_img==True:
-            image_train_tmp = image_train_item.hydrate(crop=False, save=4, crop_jitter=self.crop_jitter)
-            image_train_tmp_image = Image.fromarray(self.normalize8(image_train_tmp.image)).convert("RGB")
-            if self.model_variant == 'depth2img':
-                image_train_tmp_depth = Image.fromarray(self.normalize8(image_train_tmp.extra)).convert("L")
-                example["class_depth_images"] = self.depth_image_transforms(image_train_tmp_depth)
-            example["class_images"] = self.image_transforms(image_train_tmp_image)
-            example["class_prompt_ids"] = self.tokenizer(
-                image_train_tmp.caption,
-                padding="do_not_pad",
-                truncation=True,
-                max_length=self.tokenizer.model_max_length,
-            ).input_ids
-            image_train_item.self_destruct()
-            return example
-
-_RANDOM_TRIM = 0.04
-class ImageTrainItem(): 
-    """
-    image: Image
-    mask: Image
-    extra: Image
-    identifier: caption,
-    target_aspect: (width, height), 
-    pathname: path to image file
-    flip_p: probability of flipping image (0.0 to 1.0)
-    """    
-    def __init__(self, image: Image, mask: Image, extra: Image, caption: str, target_wh: list, pathname: str, flip_p=0.0, model_variant='base', load_mask=False):
-        self.caption = caption
-        self.target_wh = target_wh
-        self.pathname = pathname
-        self.mask_pathname = os.path.splitext(pathname)[0] + "-masklabel.png"
-        self.depth_pathname = os.path.splitext(pathname)[0] + "-depth.png"
-        self.flip_p = flip_p
-        self.flip = transforms.RandomHorizontalFlip(p=flip_p)
-        self.cropped_img = None
-        self.model_variant = model_variant
-        self.load_mask=load_mask
-        self.is_dupe = []
-        self.variant_warning = False
-
-        self.image = image
-        self.mask = mask
-        self.extra = extra
-
-    def self_destruct(self):
-        self.image = None
-        self.mask = None
-        self.extra = None
-        self.cropped_img = None
-        self.is_dupe.append(1)
-
-    def load_image(self, pathname, crop, jitter_amount, flip):
-        if len(self.is_dupe) > 0:
-            self.flip = transforms.RandomHorizontalFlip(p=1.0 if flip else 0.0)
-        image = Image.open(pathname).convert('RGB')
-
-        width, height = image.size
-        if crop:
-            cropped_img = self.__autocrop(image)
-            image = cropped_img.resize((512, 512), resample=Image.Resampling.LANCZOS)
-        else:
-            width, height = image.size
-
-            if self.target_wh[0] == self.target_wh[1]:
-                if width > height:
-                    left = random.randint(0, width - height)
-                    image = image.crop((left, 0, height + left, height))
-                    width = height
-                elif height > width:
-                    top = random.randint(0, height - width)
-                    image = image.crop((0, top, width, width + top))
-                    height = width
-                elif width > self.target_wh[0]:
-                    slice = min(int(self.target_wh[0] * _RANDOM_TRIM), width - self.target_wh[0])
-                    slicew_ratio = random.random()
-                    left = int(slice * slicew_ratio)
-                    right = width - int(slice * (1 - slicew_ratio))
-                    sliceh_ratio = random.random()
-                    top = int(slice * sliceh_ratio)
-                    bottom = height - int(slice * (1 - sliceh_ratio))
-
-                    image = image.crop((left, top, right, bottom))
-            else:
-                image_aspect = width / height
-                target_aspect = self.target_wh[0] / self.target_wh[1]
-                if image_aspect > target_aspect:
-                    new_width = int(height * target_aspect)
-                    jitter_amount = max(min(jitter_amount, int(abs(width - new_width) / 2)), 0)
-                    left = jitter_amount
-                    right = left + new_width
-                    image = image.crop((left, 0, right, height))
-                else:
-                    new_height = int(width / target_aspect)
-                    jitter_amount = max(min(jitter_amount, int(abs(height - new_height) / 2)), 0)
-                    top = jitter_amount
-                    bottom = top + new_height
-                    image = image.crop((0, top, width, bottom))
-                    # LAZCOS resample
-            image = image.resize(self.target_wh, resample=Image.Resampling.LANCZOS)
-            # print the pixel count of the image
-            # print path to image file
-            # print(self.pathname)
-            # print(self.image.size[0] * self.image.size[1])
-            image = self.flip(image)
-        return image
-
-    def hydrate(self, crop=False, save=False, crop_jitter=20):
-        """
-        crop: hard center crop to 512x512
-        save: save the cropped image to disk, for manual inspection of resize/crop
-        crop_jitter: randomly shift cropp by N pixels when using multiple aspect ratios to improve training quality
-        """
-
-        if self.image is None:
-            chance = float(len(self.is_dupe)) / 10.0
-            
-            flip_p = self.flip_p + chance if chance < 1.0 else 1.0
-            flip = random.uniform(0, 1) < flip_p
-
-            if len(self.is_dupe) > 0:
-                crop_jitter = crop_jitter + (len(self.is_dupe) * 10) if crop_jitter < 50 else 50
-                
-            jitter_amount = random.randint(0, crop_jitter)
-
-            self.image = self.load_image(self.pathname, crop, jitter_amount, flip)
-
-            if self.model_variant == "inpainting" or self.load_mask:
-                if os.path.exists(self.mask_pathname) and self.load_mask:
-                    self.mask = self.load_image(self.mask_pathname, crop, jitter_amount, flip)
-                else:
-                    if self.variant_warning == False:
-                        print(f" {bcolors.FAIL} ** Warning: No mask found for an image, using an empty mask but make sure you're training the right model variant.{bcolors.ENDC}")
-                        self.variant_warning = True
-                    self.mask = Image.new('RGB', self.image.size, color="white").convert("L")
-
-            if self.model_variant == "depth2img":
-                if os.path.exists(self.depth_pathname):
-                    self.extra = self.load_image(self.depth_pathname, crop, jitter_amount, flip)
-                else:
-                    if self.variant_warning == False:
-                        print(f" {bcolors.FAIL} ** Warning: No depth found for an image, using an empty depth but make sure you're training the right model variant.{bcolors.ENDC}")
-                        self.variant_warning = True
-                    self.extra = Image.new('RGB', self.image.size, color="white").convert("L")
-        if type(self.image) is not np.ndarray:
-            if save: 
-                base_name = os.path.basename(self.pathname)
-                if not os.path.exists("test/output"):
-                    os.makedirs("test/output")
-                self.image.save(f"test/output/{base_name}")
-            
-            self.image = np.array(self.image).astype(np.uint8)
-
-            self.image = (self.image / 127.5 - 1.0).astype(np.float32)
-        if self.mask is not None and type(self.mask) is not np.ndarray:
-            self.mask = np.array(self.mask).astype(np.uint8)
-
-            self.mask = (self.mask / 255.0).astype(np.float32)
-        if self.extra is not None and type(self.extra) is not np.ndarray:
-            self.extra = np.array(self.extra).astype(np.uint8)
-
-            self.extra = (self.extra / 255.0).astype(np.float32)
-
-        #print(self.image.shape)
-
-        return self
-
-class DataLoaderMultiAspect():
-    """
-    Data loader for multi-aspect-ratio training and bucketing
-    data_root: root folder of training data
-    batch_size: number of images per batch
-    flip_p: probability of flipping image horizontally (i.e. 0-0.5)
-    """
-    def __init__(
-            self,
-            concept_list,
-            seed=555,
-            debug_level=0,
-            resolution=512,
-            batch_size=1,
-            flip_p=0.0,
-            use_image_names_as_captions=True,
-            add_class_images_to_dataset=False,
-            balance_datasets=False,
-            with_prior_loss=False,
-            use_text_files_as_captions=False,
-            aspect_mode='dynamic',
-            action_preference='add',
-            model_variant='base',
-            extra_module=None,
-            mask_prompts=None,
-            load_mask=False,
-    ):
-        self.resolution = resolution
-        self.debug_level = debug_level
-        self.flip_p = flip_p
-        self.use_image_names_as_captions = use_image_names_as_captions
-        self.balance_datasets = balance_datasets
-        self.with_prior_loss = with_prior_loss
-        self.add_class_images_to_dataset = add_class_images_to_dataset
-        self.use_text_files_as_captions = use_text_files_as_captions
-        self.aspect_mode = aspect_mode
-        self.action_preference = action_preference
-        self.seed = seed
-        self.model_variant = model_variant
-        self.extra_module = extra_module
-        self.load_mask = load_mask
-        prepared_train_data = []
-        
-        self.aspects = get_aspect_buckets(resolution)
-        #print(f"* DLMA resolution {resolution}, buckets: {self.aspects}")
-        #process sub directories flag
-            
-        print(f" {bcolors.WARNING} Preloading images...{bcolors.ENDC}")   
-
-        if balance_datasets:
-            print(f" {bcolors.WARNING} Balancing datasets...{bcolors.ENDC}") 
-            #get the concept with the least number of images in instance_data_dir
-            for concept in concept_list:
-                count = 0
-                if 'use_sub_dirs' in concept:
-                    if concept['use_sub_dirs'] == 1:
-                        tot = 0
-                        for root, dirs, files in os.walk(concept['instance_data_dir']):
-                            tot += len(files)
-                        count = tot
-                    else:
-                        count = len(os.listdir(concept['instance_data_dir']))
-                else:
-                    count = len(os.listdir(concept['instance_data_dir']))
-                print(f"{concept['instance_data_dir']} has count of {count}")
-                concept['count'] = count
-                
-            min_concept = min(concept_list, key=lambda x: x['count'])
-            #get the number of images in the concept with the least number of images
-            min_concept_num_images = min_concept['count']
-            print(" Min concept: ",min_concept['instance_data_dir']," with ",min_concept_num_images," images")
-            
-            balance_cocnept_list = []
-            for concept in concept_list:
-                #if concept has a key do not balance it
-                if 'do_not_balance' in concept:
-                    if concept['do_not_balance'] == True:
-                        balance_cocnept_list.append(-1)
-                    else:
-                        balance_cocnept_list.append(min_concept_num_images)
-                else:
-                        balance_cocnept_list.append(min_concept_num_images)
-        for concept in concept_list:
-            if 'use_sub_dirs' in concept:
-                if concept['use_sub_dirs'] == True:
-                    use_sub_dirs = True
-                else:
-                    use_sub_dirs = False
-            else:
-                use_sub_dirs = False
-            self.image_paths = []
-            #self.class_image_paths = []
-            min_concept_num_images = None
-            if balance_datasets:
-                min_concept_num_images = balance_cocnept_list[concept_list.index(concept)]
-            data_root = concept['instance_data_dir']
-            data_root_class = concept['class_data_dir']
-            concept_prompt = concept['instance_prompt']
-            concept_class_prompt = concept['class_prompt']
-            if 'flip_p' in concept.keys():
-                flip_p = concept['flip_p']
-                if flip_p == '':
-                    flip_p = 0.0
-                else:
-                    flip_p = float(flip_p)
-            self.__recurse_data_root(self=self, recurse_root=data_root,use_sub_dirs=use_sub_dirs)
-            random.Random(self.seed).shuffle(self.image_paths)
-            if self.model_variant == 'depth2img':
-                print(f" {bcolors.WARNING} ** Loading Depth2Img Pipeline To Process Dataset{bcolors.ENDC}")
-                self.vae_scale_factor = self.extra_module.depth_images(self.image_paths)
-            prepared_train_data.extend(self.__prescan_images(debug_level, self.image_paths, flip_p,use_image_names_as_captions,concept_prompt,use_text_files_as_captions=self.use_text_files_as_captions)[0:min_concept_num_images]) # ImageTrainItem[]
-            if add_class_images_to_dataset:
-                self.image_paths = []
-                self.__recurse_data_root(self=self, recurse_root=data_root_class,use_sub_dirs=use_sub_dirs)
-                random.Random(self.seed).shuffle(self.image_paths)
-                use_image_names_as_captions = False
-                prepared_train_data.extend(self.__prescan_images(debug_level, self.image_paths, flip_p,use_image_names_as_captions,concept_class_prompt,use_text_files_as_captions=self.use_text_files_as_captions)) # ImageTrainItem[]
-            
-        self.image_caption_pairs = self.__bucketize_images(prepared_train_data, batch_size=batch_size, debug_level=debug_level,aspect_mode=self.aspect_mode,action_preference=self.action_preference)
-        if self.with_prior_loss and add_class_images_to_dataset == False:
-            self.class_image_caption_pairs = []
-            for concept in concept_list:
-                self.class_images_path = []
-                data_root_class = concept['class_data_dir']
-                concept_class_prompt = concept['class_prompt']
-                self.__recurse_data_root(self=self, recurse_root=data_root_class,use_sub_dirs=use_sub_dirs,class_images=True)
-                random.Random(seed).shuffle(self.image_paths)
-                if self.model_variant == 'depth2img':
-                    print(f" {bcolors.WARNING} ** Depth2Img To Process Class Dataset{bcolors.ENDC}")
-                    self.vae_scale_factor = self.extra_module.depth_images(self.image_paths)
-                use_image_names_as_captions = False
-                self.class_image_caption_pairs.extend(self.__prescan_images(debug_level, self.class_images_path, flip_p,use_image_names_as_captions,concept_class_prompt,use_text_files_as_captions=self.use_text_files_as_captions))
-            self.class_image_caption_pairs = self.__bucketize_images(self.class_image_caption_pairs, batch_size=batch_size, debug_level=debug_level,aspect_mode=self.aspect_mode,action_preference=self.action_preference)
-        if mask_prompts is not None:
-            print(f" {bcolors.WARNING} Checking and generating missing masks...{bcolors.ENDC}")
-            clip_seg = ClipSeg()
-            clip_seg.mask_images(self.image_paths, mask_prompts)
-            del clip_seg
-        if debug_level > 0: print(f" * DLMA Example: {self.image_caption_pairs[0]} images")
-        #print the length of image_caption_pairs
-        print(f" {bcolors.WARNING} Number of image-caption pairs: {len(self.image_caption_pairs)}{bcolors.ENDC}") 
-        if len(self.image_caption_pairs) == 0:
-            raise Exception("All the buckets are empty. Please check your data or reduce the batch size.")
-    def get_all_images(self):
-        if self.with_prior_loss == False:
-            return self.image_caption_pairs
-        else:
-            return self.image_caption_pairs, self.class_image_caption_pairs
-    def __prescan_images(self,debug_level: int, image_paths: list, flip_p=0.0,use_image_names_as_captions=True,concept=None,use_text_files_as_captions=False):
-        """
-        Create ImageTrainItem objects with metadata for hydration later 
-        """
-        decorated_image_train_items = []
-        
-        for pathname in image_paths:
-            identifier = concept 
-            if use_image_names_as_captions:
-                caption_from_filename = os.path.splitext(os.path.basename(pathname))[0].split("_")[0]
-                identifier = caption_from_filename
-            if use_text_files_as_captions:
-                txt_file_path = os.path.splitext(pathname)[0] + ".txt"
-
-                if os.path.exists(txt_file_path):
-                    try:
-                        with open(txt_file_path, 'r',encoding='utf-8',errors='ignore') as f:
-                            identifier = f.readline().rstrip()
-                            f.close()
-                            if len(identifier) < 1:
-                                raise ValueError(f" *** Could not find valid text in: {txt_file_path}")
-                            
-                    except Exception as e:
-                        print(f" {bcolors.FAIL} *** Error reading {txt_file_path} to get caption, falling back to filename{bcolors.ENDC}") 
-                        print(e)
-                        identifier = caption_from_filename
-                        pass
-            #print("identifier: ",identifier)
-            image = Image.open(pathname)
-            width, height = image.size
-            image_aspect = width / height
-
-            target_wh = min(self.aspects, key=lambda aspects:abs(aspects[0]/aspects[1] - image_aspect))
-
-            image_train_item = ImageTrainItem(image=None, mask=None, extra=None, caption=identifier, target_wh=target_wh, pathname=pathname, flip_p=flip_p,model_variant=self.model_variant, load_mask=self.load_mask)
-
-            decorated_image_train_items.append(image_train_item)
-        return decorated_image_train_items
-
-    @staticmethod
-    def __bucketize_images(prepared_train_data: list, batch_size=1, debug_level=0,aspect_mode='dynamic',action_preference='add'):
-        """
-        Put images into buckets based on aspect ratio with batch_size*n images per bucket, discards remainder
-        """
-
-        # TODO: this is not terribly efficient but at least linear time
-        buckets = {}
-        for image_caption_pair in prepared_train_data:
-            target_wh = image_caption_pair.target_wh
-
-            if (target_wh[0],target_wh[1]) not in buckets:
-                buckets[(target_wh[0],target_wh[1])] = []
-            buckets[(target_wh[0],target_wh[1])].append(image_caption_pair)
-        print(f" ** Number of buckets: {len(buckets)}")
-        for bucket in buckets:
-            bucket_len = len(buckets[bucket])
-            #real_len = len(buckets[bucket])+1
-            #print(real_len)
-            truncate_amount = bucket_len % batch_size
-            add_amount = batch_size - bucket_len % batch_size
-            action = None
-            #print(f" ** Bucket {bucket} has {bucket_len} images")
-            if aspect_mode == 'dynamic':
-                if batch_size == bucket_len:
-                    action = None
-                elif add_amount < truncate_amount and add_amount != 0 and add_amount != batch_size or truncate_amount == 0:
-                    action = 'add'
-                    #print(f'should add {add_amount}')
-                elif truncate_amount < add_amount and truncate_amount != 0 and truncate_amount != batch_size and batch_size < bucket_len:
-                    #print(f'should truncate {truncate_amount}')
-                    action = 'truncate'
-                    #truncate the bucket
-                elif truncate_amount == add_amount:
-                    if action_preference == 'add':
-                        action = 'add'
-                    elif action_preference == 'truncate':
-                        action = 'truncate'
-                elif batch_size > bucket_len:
-                    action = 'add'
-
-            elif aspect_mode == 'add':
-                action = 'add'
-            elif aspect_mode == 'truncate':
-                action = 'truncate'
-            if action == None:
-                action = None
-                #print('no need to add or truncate')
-            if action == None:
-                #print('test')
-                current_bucket_size = bucket_len
-                print(f"  ** Bucket {bucket} found {bucket_len}, nice!")
-            elif action == 'add':
-                #copy the bucket
-                shuffleBucket = random.sample(buckets[bucket], bucket_len)
-                #add the images to the bucket
-                current_bucket_size = bucket_len
-                truncate_count = (bucket_len) % batch_size
-                #how many images to add to the bucket to fill the batch
-                addAmount = batch_size - truncate_count
-                if addAmount != batch_size:
-                    added=0
-                    while added != addAmount:
-                        randomIndex = random.randint(0,len(shuffleBucket)-1)
-                        #print(str(randomIndex))
-                        buckets[bucket].append(shuffleBucket[randomIndex])
-                        added+=1
-                    print(f"  ** Bucket {bucket} found {bucket_len} images, will {bcolors.OKCYAN}duplicate {added} images{bcolors.ENDC} due to batch size {bcolors.WARNING}{batch_size}{bcolors.ENDC}")
-                else:
-                    print(f"  ** Bucket {bucket} found {bucket_len}, {bcolors.OKGREEN}nice!{bcolors.ENDC}")
-            elif action == 'truncate':
-                truncate_count = (bucket_len) % batch_size
-                current_bucket_size = bucket_len
-                buckets[bucket] = buckets[bucket][:current_bucket_size - truncate_count]
-                print(f"  ** Bucket {bucket} found {bucket_len} images, will {bcolors.FAIL}drop {truncate_count} images{bcolors.ENDC} due to batch size {bcolors.WARNING}{batch_size}{bcolors.ENDC}")
-            
-
-        # flatten the buckets
-        image_caption_pairs = []
-        for bucket in buckets:
-            image_caption_pairs.extend(buckets[bucket])
-
-        return image_caption_pairs
-
-    @staticmethod
-    def __recurse_data_root(self, recurse_root,use_sub_dirs=True,class_images=False):
-        progress_bar = tqdm(os.listdir(recurse_root), desc=f" {bcolors.WARNING} ** Processing {recurse_root}{bcolors.ENDC}")
-        for f in os.listdir(recurse_root):
-            current = os.path.join(recurse_root, f)
-            if os.path.isfile(current):
-                ext = os.path.splitext(f)[1].lower()
-                if '-depth' in f or '-masklabel' in f:
-                    progress_bar.update(1)
-                    continue
-                if ext in ['.jpg', '.jpeg', '.png', '.bmp', '.webp']:
-                    #try to open the file to make sure it's a valid image
-                    try:
-                        img = Image.open(current)
-                    except:
-                        print(f" ** Skipping {current} because it failed to open, please check the file")
-                        progress_bar.update(1)
-                        continue
-                    del img
-                    if class_images == False:
-                        self.image_paths.append(current)
-                    else:
-                        self.class_images_path.append(current)
-            progress_bar.update(1)
-        if use_sub_dirs:
-            sub_dirs = []
-
-            for d in os.listdir(recurse_root):
-                current = os.path.join(recurse_root, d)
-                if os.path.isdir(current):
-                    sub_dirs.append(current)
-
-            for dir in sub_dirs:
-                self.__recurse_data_root(self=self, recurse_root=dir)
-
-class NormalDataset(Dataset):
-    """
-    A dataset to prepare the instance and class images with the prompts for fine-tuning the model.
-    It pre-processes the images and the tokenizes prompts.
-    """
-
-    def __init__(
-        self,
-        concepts_list,
-        tokenizer,
-        with_prior_preservation=True,
-        size=512,
-        center_crop=False,
-        num_class_images=None,
-        use_image_names_as_captions=False,
-        repeats=1,
-        use_text_files_as_captions=False,
-        seed=555,
-        model_variant='base',
-        extra_module=None,
-        mask_prompts=None,
-        load_mask=None,
-    ):
-        self.use_image_names_as_captions = use_image_names_as_captions
-        self.size = size
-        self.center_crop = center_crop
-        self.tokenizer = tokenizer
-        self.with_prior_preservation = with_prior_preservation
-        self.use_text_files_as_captions = use_text_files_as_captions
-        self.image_paths = []
-        self.class_images_path = []
-        self.seed = seed
-        self.model_variant = model_variant
-        self.variant_warning = False
-        self.vae_scale_factor = None
-        self.load_mask = load_mask
-        for concept in concepts_list:
-            if 'use_sub_dirs' in concept:
-                if concept['use_sub_dirs'] == True:
-                    use_sub_dirs = True
-                else:
-                    use_sub_dirs = False
-            else:
-                use_sub_dirs = False
-
-            for i in range(repeats):
-                self.__recurse_data_root(self, concept,use_sub_dirs=use_sub_dirs)
-
-            if with_prior_preservation:
-                for i in range(repeats):
-                    self.__recurse_data_root(self, concept,use_sub_dirs=False,class_images=True)
-        if mask_prompts is not None:
-            print(f" {bcolors.WARNING} Checking and generating missing masks{bcolors.ENDC}")
-            clip_seg = ClipSeg()
-            clip_seg.mask_images(self.image_paths, mask_prompts)
-            del clip_seg
-
-        random.Random(seed).shuffle(self.image_paths)
-        self.num_instance_images = len(self.image_paths)
-        self._length = self.num_instance_images
-        self.num_class_images = len(self.class_images_path)
-        self._length = max(self.num_class_images, self.num_instance_images)
-        if self.model_variant == 'depth2img':
-            print(f" {bcolors.WARNING} ** Loading Depth2Img Pipeline To Process Dataset{bcolors.ENDC}")
-            self.vae_scale_factor = extra_module.depth_images(self.image_paths)
-            if self.with_prior_preservation:
-                print(f" {bcolors.WARNING} ** Loading Depth2Img Class Processing{bcolors.ENDC}")
-                extra_module.depth_images(self.class_images_path)
-        print(f" {bcolors.WARNING} ** Dataset length: {self._length}, {int(self.num_instance_images / repeats)} images using {repeats} repeats{bcolors.ENDC}")
-
-        self.image_transforms = transforms.Compose(
-            [
-                transforms.Resize(size, interpolation=transforms.InterpolationMode.BILINEAR),
-                transforms.CenterCrop(size) if center_crop else transforms.RandomCrop(size),
-                transforms.ToTensor(),
-                transforms.Normalize([0.5], [0.5]),
-            ]
-            
-        )
-        self.mask_transforms = transforms.Compose(
-            [
-                transforms.Resize(size, interpolation=transforms.InterpolationMode.BILINEAR),
-                transforms.CenterCrop(size) if center_crop else transforms.RandomCrop(size),
-                transforms.ToTensor(),
-            ])
-
-        self.depth_image_transforms = transforms.Compose(
-            [
-                transforms.Resize(size, interpolation=transforms.InterpolationMode.BILINEAR),
-                transforms.CenterCrop(size) if center_crop else transforms.RandomCrop(size),
-                transforms.ToTensor(),
-            ]
-        )
-=======
->>>>>>> 4c638533
 
 def main():
     print(f" {bcolors.OKBLUE}Booting Up StableTuner{bcolors.ENDC}") 
