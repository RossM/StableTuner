--- conflicted
+++ resolved
@@ -585,18 +585,12 @@
         
         if class_img==False:
             image_train_tmp = image_train_item.hydrate(crop=False, save=0, crop_jitter=self.crop_jitter)
-<<<<<<< HEAD
-            image_train_tmp_image = Image.fromarray(normalize8(image_train_tmp.image)).convert("RGB")
+            image_train_tmp_image = Image.fromarray(self.normalize8(image_train_tmp.image)).convert("RGB")
             caption_parts = image_train_tmp.caption.split(", ")
             random.shuffle(caption_parts)
             image_train_tmp_caption = ", ".join(caption_parts)
             #print(image_train_tmp_caption)
             example["instance_images"] = self.image_transforms(image_train_tmp_image)
-=======
-            image_train_tmp_image = Image.fromarray(self.normalize8(image_train_tmp.image)).convert("RGB")
-            example["instance_images"] = self.image_transforms(image_train_tmp_image)       
-            #print(image_train_tmp.caption)     
->>>>>>> 14bbece7
             example["instance_prompt_ids"] = self.tokenizer(
                 image_train_tmp_caption,
                 padding="do_not_pad",
