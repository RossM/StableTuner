"""
Copyright 2022 HuggingFace, ShivamShrirao

Licensed under the Apache License, Version 2.0 (the "License");
you may not use this file except in compliance with the License.
You may obtain a copy of the License at

    http://www.apache.org/licenses/LICENSE-2.0

Unless required by applicable law or agreed to in writing, software
distributed under the License is distributed on an "AS IS" BASIS,
WITHOUT WARRANTIES OR CONDITIONS OF ANY KIND, either express or implied.
See the License for the specific language governing permissions and
limitations under the License.
"""
import keyboard
import gradio as gr
import argparse
import random
import hashlib
import itertools
import json
import math
import os
from contextlib import nullcontext
from pathlib import Path
from typing import Optional
import shutil
import torch
import torch.nn.functional as F
import torch.utils.checkpoint
from torch.utils.data import Dataset
import numpy as np
from accelerate import Accelerator
from accelerate.logging import get_logger
from accelerate.utils import set_seed
from diffusers import AutoencoderKL, DDIMScheduler, DDPMScheduler, DiffusionPipeline, UNet2DConditionModel,DiffusionPipeline, DPMSolverMultistepScheduler,EulerDiscreteScheduler
from diffusers.optimization import get_scheduler
from huggingface_hub import HfFolder, Repository, whoami
from torchvision import transforms
from torchvision.transforms import functional
from tqdm.auto import tqdm
from transformers import CLIPTextModel, CLIPTokenizer
from typing import Dict, List, Generator, Tuple
from PIL import Image, ImageFile
from diffusers.utils.import_utils import is_xformers_available
import trainer_util as tu

from clip_segmentation import ClipSeg
import gc
class bcolors:
    HEADER = '\033[95m'
    OKBLUE = '\033[94m'
    OKCYAN = '\033[96m'
    OKGREEN = '\033[92m'
    WARNING = '\033[93m'
    FAIL = '\033[91m'
    ENDC = '\033[0m'
    BOLD = '\033[1m'
    UNDERLINE = '\033[4m'
logger = get_logger(__name__)
def parse_args():
    parser = argparse.ArgumentParser(description="Simple example of a training script.")
    parser.add_argument(
        "--shuffle_per_epoch",
        default=False,
        action="store_true",
        help="Will shffule the dataset per epoch",
    )
    parser.add_argument(
        "--attention",
        type=str,
        choices=["xformers", "flash_attention"],
        default="xformers",
        help="Type of attention to use."
    )
    parser.add_argument(
        "--model_variant",
        type=str,
        default='base',
        required=False,
        help="Train Base/Inpaint/Depth2Img",
    )
    parser.add_argument(
        "--aspect_mode",
        type=str,
        default='dynamic',
        required=False,
        help="Path to pretrained model or model identifier from huggingface.co/models.",
    )
    parser.add_argument(
        "--aspect_mode_action_preference",
        type=str,
        default='add',
        required=False,
        help="Path to pretrained model or model identifier from huggingface.co/models.",
    )
    parser.add_argument('--use_ema',default=False,action="store_true", help='Use EMA for finetuning')
    parser.add_argument('--clip_penultimate',default=False,action="store_true", help='Use penultimate CLIP layer for text embedding')
    parser.add_argument("--conditional_dropout", type=float, default=None,required=False, help="Conditional dropout probability")
    parser.add_argument('--disable_cudnn_benchmark', default=False, action="store_true")
    parser.add_argument('--use_text_files_as_captions', default=False, action="store_true")
    
    parser.add_argument(
            "--sample_from_batch",
            type=int,
            default=0,
            help=("Number of prompts to sample from the batch for inference"),
        )
    parser.add_argument(
            "--stop_text_encoder_training",
            type=int,
            default=999999999999999,
            help=("The epoch at which the text_encoder is no longer trained"),
        )
    parser.add_argument(
        "--use_bucketing",
        default=False,
        action="store_true",
        help="Will save and generate samples before training",
    )
    parser.add_argument(
        "--regenerate_latent_cache",
        default=False,
        action="store_true",
        help="Will save and generate samples before training",
    )
    parser.add_argument(
        "--sample_on_training_start",
        default=False,
        action="store_true",
        help="Will save and generate samples before training",
    )

    parser.add_argument(
        "--add_class_images_to_dataset",
        default=False,
        action="store_true",
        help="will generate and add class images to the dataset without using prior reservation in training",
    )
    parser.add_argument(
        "--auto_balance_concept_datasets",
        default=False,
        action="store_true",
        help="will balance the number of images in each concept dataset to match the minimum number of images in any concept dataset",
    )
    parser.add_argument(
        "--sample_aspect_ratios",
        default=False,
        action="store_true",
        help="sample different aspect ratios for each image",
    )
    parser.add_argument(
        "--dataset_repeats",
        type=int,
        default=1,
        help="repeat the dataset this many times",
    )
    parser.add_argument(
        "--save_every_n_epoch",
        type=int,
        default=1,
        help="save on epoch finished",
    )
    parser.add_argument(
        "--pretrained_model_name_or_path",
        type=str,
        default=None,
        required=True,
        help="Path to pretrained model or model identifier from huggingface.co/models.",
    )
    parser.add_argument(
        "--pretrained_vae_name_or_path",
        type=str,
        default=None,
        help="Path to pretrained vae or vae identifier from huggingface.co/models.",
    )
    parser.add_argument(
        "--tokenizer_name",
        type=str,
        default=None,
        help="Pretrained tokenizer name or path if not the same as model_name",
    )
    parser.add_argument(
        "--instance_data_dir",
        type=str,
        default=None,
        help="A folder containing the training data of instance images.",
    )
    parser.add_argument(
        "--class_data_dir",
        type=str,
        default=None,
        help="A folder containing the training data of class images.",
    )
    parser.add_argument(
        "--instance_prompt",
        type=str,
        default=None,
        help="The prompt with identifier specifying the instance",
    )
    parser.add_argument(
        "--class_prompt",
        type=str,
        default=None,
        help="The prompt to specify images in the same class as provided instance images.",
    )
    parser.add_argument(
        "--save_sample_prompt",
        type=str,
        default=None,
        help="The prompt used to generate sample outputs to save.",
    )
    parser.add_argument(
        "--n_save_sample",
        type=int,
        default=4,
        help="The number of samples to save.",
    )
    parser.add_argument(
        "--sample_height",
        type=int,
        default=512,
        help="The number of samples to save.",
    )
    parser.add_argument(
        "--sample_width",
        type=int,
        default=512,
        help="The number of samples to save.",
    )
    parser.add_argument(
        "--save_guidance_scale",
        type=float,
        default=7.5,
        help="CFG for save sample.",
    )
    parser.add_argument(
        "--save_infer_steps",
        type=int,
        default=30,
        help="The number of inference steps for save sample.",
    )
    parser.add_argument(
        "--with_prior_preservation",
        default=False,
        action="store_true",
        help="Flag to add prior preservation loss.",
    )
    parser.add_argument("--prior_loss_weight", type=float, default=1.0, help="The weight of prior preservation loss.")
    parser.add_argument(
        "--num_class_images",
        type=int,
        default=100,
        help=(
            "Minimal class images for prior preservation loss. If not have enough images, additional images will be"
            " sampled with class_prompt."
        ),
    )
    parser.add_argument(
        "--output_dir",
        type=str,
        default="text-inversion-model",
        help="The output directory where the model predictions and checkpoints will be written.",
    )
    parser.add_argument("--seed", type=int, default=None, help="A seed for reproducible training.")
    parser.add_argument(
        "--resolution",
        type=int,
        default=512,
        help=(
            "The resolution for input images, all the images in the train/validation dataset will be resized to this"
            " resolution"
        ),
    )
    parser.add_argument(
        "--center_crop", action="store_true", help="Whether to center crop images before resizing to resolution"
    )
    parser.add_argument("--train_text_encoder", action="store_true", help="Whether to train the text encoder")
    parser.add_argument(
        "--train_batch_size", type=int, default=4, help="Batch size (per device) for the training dataloader."
    )
    parser.add_argument(
        "--sample_batch_size", type=int, default=4, help="Batch size (per device) for sampling images."
    )
    parser.add_argument("--num_train_epochs", type=int, default=1)
    parser.add_argument(
        "--max_train_steps",
        type=int,
        default=None,
        help="Total number of training steps to perform.  If provided, overrides num_train_epochs.",
    )
    parser.add_argument(
        "--gradient_accumulation_steps",
        type=int,
        default=1,
        help="Number of updates steps to accumulate before performing a backward/update pass.",
    )
    parser.add_argument(
        "--gradient_checkpointing",
        action="store_true",
        help="Whether or not to use gradient checkpointing to save memory at the expense of slower backward pass.",
    )
    parser.add_argument(
        "--learning_rate",
        type=float,
        default=5e-6,
        help="Initial learning rate (after the potential warmup period) to use.",
    )
    parser.add_argument(
        "--scale_lr",
        action="store_true",
        default=False,
        help="Scale the learning rate by the number of GPUs, gradient accumulation steps, and batch size.",
    )
    parser.add_argument(
        "--lr_scheduler",
        type=str,
        default="constant",
        help=(
            'The scheduler type to use. Choose between ["linear", "cosine", "cosine_with_restarts", "polynomial",'
            ' "constant", "constant_with_warmup"]'
        ),
    )
    parser.add_argument(
        "--lr_warmup_steps", type=float, default=500, help="Number of steps for the warmup in the lr scheduler."
    )
    parser.add_argument(
        "--use_8bit_adam", action="store_true", help="Whether or not to use 8-bit Adam from bitsandbytes."
    )
    parser.add_argument("--adam_beta1", type=float, default=0.9, help="The beta1 parameter for the Adam optimizer.")
    parser.add_argument("--adam_beta2", type=float, default=0.999, help="The beta2 parameter for the Adam optimizer.")
    parser.add_argument("--adam_weight_decay", type=float, default=1e-2, help="Weight decay to use.")
    parser.add_argument("--adam_epsilon", type=float, default=1e-08, help="Epsilon value for the Adam optimizer")
    parser.add_argument("--max_grad_norm", default=1.0, type=float, help="Max gradient norm.")
    parser.add_argument("--push_to_hub", action="store_true", help="Whether or not to push the model to the Hub.")
    parser.add_argument("--hub_token", type=str, default=None, help="The token to use to push to the Model Hub.")
    parser.add_argument(
        "--hub_model_id",
        type=str,
        default=None,
        help="The name of the repository to keep in sync with the local `output_dir`.",
    )
    parser.add_argument(
        "--logging_dir",
        type=str,
        default="logs",
        help=(
            "[TensorBoard](https://www.tensorflow.org/tensorboard) log directory. Will default to"
            " *output_dir/runs/**CURRENT_DATETIME_HOSTNAME***."
        ),
    )
    parser.add_argument("--log_interval", type=int, default=10, help="Log every N steps.")
    parser.add_argument("--sample_step_interval", type=int, default=100000000000000, help="Sample images every N steps.")
    parser.add_argument(
        "--mixed_precision",
        type=str,
        default="no",
        choices=["no", "fp16", "bf16","tf32"],
        help=(
            "Whether to use mixed precision. Choose"
            "between fp16 and bf16 (bfloat16). Bf16 requires PyTorch >= 1.10."
            "and an Nvidia Ampere GPU."
        ),
    )
    parser.add_argument("--local_rank", type=int, default=-1, help="For distributed training: local_rank")
    parser.add_argument(
        "--concepts_list",
        type=str,
        default=None,
        help="Path to json containing multiple concepts, will overwrite parameters like instance_prompt, class_prompt, etc.",
    )
    parser.add_argument("--save_sample_controlled_seed", type=int, action='append', help="Set a seed for an extra sample image to be constantly saved.")
    parser.add_argument("--detect_full_drive", default=True, action="store_true", help="Delete checkpoints when the drive is full.")
    parser.add_argument("--send_telegram_updates", default=False, action="store_true", help="Send Telegram updates.")
    parser.add_argument("--telegram_chat_id", type=str, default="0", help="Telegram chat ID.")
    parser.add_argument("--telegram_token", type=str, default="0", help="Telegram token.")
    parser.add_argument("--use_deepspeed_adam", default=False, action="store_true", help="Use experimental DeepSpeed Adam 8.")
    parser.add_argument('--append_sample_controlled_seed_action', action='append')
    parser.add_argument('--add_sample_prompt', type=str, action='append')
    parser.add_argument('--use_image_names_as_captions', default=False, action="store_true")
    parser.add_argument('--add_mask_prompt', type=str, default=None, action="append", dest="mask_prompts")
    args = parser.parse_args()
    env_local_rank = int(os.environ.get("LOCAL_RANK", -1))
    if env_local_rank != -1 and env_local_rank != args.local_rank:
        args.local_rank = env_local_rank

    return args


ASPECT_832 = [[832, 832], 
[896, 768], [768, 896], 
[960, 704], [704, 960], 
[1024, 640], [640, 1024], 
[1152, 576], [576, 1152], 
[1280, 512], [512, 1280], 
[1344, 512], [512, 1344], 
[1408, 448], [448, 1408], 
[1472, 448], [448, 1472], 
[1536, 384], [384, 1536], 
[1600, 384], [384, 1600]]

ASPECT_896 = [[896, 896],
[960, 832], [832, 960],
[1024, 768], [768, 1024],
[1088, 704], [704, 1088],
[1152, 704], [704, 1152],
[1216, 640], [640, 1216],
[1280, 640], [640, 1280],
[1344, 576], [576, 1344],
[1408, 576], [576, 1408],
[1472, 512], [512, 1472],
[1536, 512], [512, 1536], 
[1600, 448], [448, 1600], 
[1664, 448], [448, 1664]]
ASPECT_960 = [[896, 896], 
[960, 832], [832, 960], 
[1024, 768], [768, 1024], 
[1088, 704], [704, 1088], 
[1216, 640], [640, 1216], 
[1344, 576], [576, 1344], 
[1472, 512], [512, 1472], 
[1536, 512], [512, 1536], 
[1600, 448], [448, 1600], 
[1664, 448], [448, 1664]]     
ASPECT_1024 = [[1024, 1024], 
[1088, 960], [960, 1088], 
[1152, 896], [896, 1152], 
[1216, 832], [832, 1216], 
[1344, 768], [768, 1344], 
[1472, 704], [704, 1472], 
[1600, 640], [640, 1600], 
[1728, 576], [576, 1728], 
[1792, 576], [576, 1792]]
ASPECT_768 = [[768,768],     # 589824 1:1
    [896,640],[640,896],   # 573440 1.4:1
    [832,704],[704,832],   # 585728 1.181:1
    [960,576],[576,960],   # 552960 1.6:1
    [1024,576],[576,1024], # 524288 1.778:1
    [1088,512],[512,1088], # 497664 2.125:1
    [1152,512],[512,1152], # 589824 2.25:1
    [1216,448],[448,1216], # 552960 2.714:1
    [1280,448],[448,1280], # 573440 2.857:1
    [1344,384],[384,1344], # 518400 3.5:1
    [1408,384],[384,1408], # 540672 3.667:1
    [1472,320],[320,1472], # 470400 4.6:1
    [1536,320],[320,1536], # 491520 4.8:1
]

ASPECT_704 = [[704,704],     # 501,376 1:1
    [768,640],[640,768],   # 491,520 1.2:1
    [832,576],[576,832],   # 458,752 1.444:1
    [896,512],[512,896],   # 458,752 1.75:1
    [960,512],[512,960],   # 491,520 1.875:1
    [1024,448],[448,1024], # 458,752 2.286:1
    [1088,448],[448,1088], # 487,424 2.429:1
    [1152,384],[384,1152], # 442,368 3:1
    [1216,384],[384,1216], # 466,944 3.125:1
    [1280,384],[384,1280], # 491,520 3.333:1
    [1280,320],[320,1280], # 409,600 4:1
    [1408,320],[320,1408], # 450,560 4.4:1
    [1536,320],[320,1536], # 491,520 4.8:1
]

ASPECT_640 = [[640,640],     # 409600 1:1 
    [704,576],[576,704],   # 405504 1.25:1
    [768,512],[512,768],   # 393216 1.5:1
    [896,448],[448,896],   # 401408 2:1
    [1024,384],[384,1024], # 393216 2.667:1
    [1280,320],[320,1280], # 409600 4:1
    [1408,256],[256,1408], # 360448 5.5:1
    [1472,256],[256,1472], # 376832 5.75:1
    [1536,256],[256,1536], # 393216 6:1
    [1600,256],[256,1600], # 409600 6.25:1
]

ASPECT_576 = [[576,576],     # 331776 1:1
    [640,512],[512,640],   # 327680 1.25:1
    [640,448],[448,640],   # 286720 1.4286:1
    [704,448],[448,704],   # 314928 1.5625:1
    [832,384],[384,832],   # 317440 2.1667:1
    [1024,320],[320,1024], # 327680 3.2:1
    [1280,256],[256,1280], # 327680 5:1
]

ASPECTS_512 = [[512,512],      # 262144 1:1
    [576,448],[448,576],   # 258048 1.29:1
    [640,384],[384,640],   # 245760 1.667:1
    [768,320],[320,768],   # 245760 2.4:1
    [832,256],[256,832],   # 212992 3.25:1
    [896,256],[256,896],   # 229376 3.5:1
    [960,256],[256,960],   # 245760 3.75:1
    [1024,256],[256,1024], # 245760 4:1
    ]

#failsafe aspects
ASPECTS = ASPECTS_512
def get_aspect_buckets(resolution,mode=''):
    if resolution < 512:
        raise ValueError("Resolution must be at least 512")
    try: 
        rounded_resolution = int(resolution / 64) * 64
        print(f" {bcolors.WARNING} Rounded resolution to: {rounded_resolution}{bcolors.ENDC}")   
        all_image_sizes = __get_all_aspects()
        if mode == 'MJ':
            #truncate to the first 3 resolutions
            all_image_sizes = [x[0:3] for x in all_image_sizes]
        aspects = next(filter(lambda sizes: sizes[0][0]==rounded_resolution, all_image_sizes), None)
        ASPECTS = aspects
        #print(aspects)
        return aspects
    except Exception as e:
        print(f" {bcolors.FAIL} *** Could not find selected resolution: {rounded_resolution}{bcolors.ENDC}")   

        raise e

def __get_all_aspects():
    return [ASPECTS_512, ASPECT_576, ASPECT_640, ASPECT_704, ASPECT_768,ASPECT_832,ASPECT_896,ASPECT_960,ASPECT_1024]

class AutoBucketing(Dataset):
    def __init__(self,
                    concepts_list,
                    tokenizer=None,
                    flip_p=0.0,
                    repeats=1,
                    debug_level=0,
                    batch_size=1,
                    set='val',
                    resolution=512,
                    center_crop=False,
                    use_image_names_as_captions=True,
                    add_class_images_to_dataset=None,
                    balance_datasets=False,
                    crop_jitter=20,
                    with_prior_loss=False,
                    use_text_files_as_captions=False,
                    aspect_mode='dynamic',
                    action_preference='dynamic',
                    seed=555,
                    model_variant='base',
                    extra_module=None,
                    mask_prompts=None,
                    ):
        
        self.debug_level = debug_level
        self.resolution = resolution
        self.center_crop = center_crop
        self.tokenizer = tokenizer
        self.batch_size = batch_size
        self.concepts_list = concepts_list
        self.use_image_names_as_captions = use_image_names_as_captions
        self.num_train_images = 0
        self.num_reg_images = 0
        self.image_train_items = []
        self.image_reg_items = []
        self.add_class_images_to_dataset = add_class_images_to_dataset
        self.balance_datasets = balance_datasets
        self.crop_jitter = crop_jitter
        self.with_prior_loss = with_prior_loss
        self.use_text_files_as_captions = use_text_files_as_captions
        self.aspect_mode = aspect_mode
        self.action_preference = action_preference
        self.model_variant = model_variant
        self.extra_module = extra_module
        self.image_transforms = transforms.Compose(
            [
                transforms.ToTensor(),
                transforms.Normalize([0.5], [0.5]),
            ]
        )
        self.mask_transforms = transforms.Compose(
            [
                transforms.ToTensor(),
            ]
        )
        self.depth_image_transforms = transforms.Compose(
            [
                transforms.ToTensor(),
            ]
        )
        self.seed = seed
        #shared_dataloader = None
        print(f" {bcolors.WARNING}Creating Auto Bucketing Dataloader{bcolors.ENDC}")

        shared_dataloader = DataLoaderMultiAspect(concepts_list,
         debug_level=debug_level,
         resolution=self.resolution,
         seed=self.seed,
         batch_size=self.batch_size, 
         flip_p=flip_p,
         use_image_names_as_captions=self.use_image_names_as_captions,
         add_class_images_to_dataset=self.add_class_images_to_dataset,
         balance_datasets=self.balance_datasets,
         with_prior_loss=self.with_prior_loss,
         use_text_files_as_captions=self.use_text_files_as_captions,
         aspect_mode=self.aspect_mode,
         action_preference=self.action_preference,
         model_variant=self.model_variant,
         extra_module=self.extra_module,
         mask_prompts=mask_prompts,
        )

        #print(self.image_train_items)
        if self.with_prior_loss and self.add_class_images_to_dataset == False:
            self.image_train_items, self.class_train_items = shared_dataloader.get_all_images()
            self.num_train_images = self.num_train_images + len(self.image_train_items)
            self.num_reg_images = self.num_reg_images + len(self.class_train_items)
            self._length = max(max(math.trunc(self.num_train_images * repeats), batch_size),math.trunc(self.num_reg_images * repeats), batch_size) - self.num_train_images % self.batch_size
            self.num_train_images = self.num_train_images + self.num_reg_images
            
        else:
            self.image_train_items = shared_dataloader.get_all_images()
            self.num_train_images = self.num_train_images + len(self.image_train_items)
            self._length = max(math.trunc(self.num_train_images * repeats), batch_size) - self.num_train_images % self.batch_size

        print()
        print(f" {bcolors.WARNING} ** Validation Set: {set}, steps: {self._length / batch_size:.0f}, repeats: {repeats} {bcolors.ENDC}")
        print()

    
    def __len__(self):
        return self._length

    def __getitem__(self, i):
        idx = i % self.num_train_images
        #print(idx)
        image_train_item = self.image_train_items[idx]
        
        example = self.__get_image_for_trainer(image_train_item,debug_level=self.debug_level)
        if self.with_prior_loss and self.add_class_images_to_dataset == False:
            idx = i % self.num_reg_images
            class_train_item = self.class_train_items[idx]
            example_class = self.__get_image_for_trainer(class_train_item,debug_level=self.debug_level,class_img=True)
            example= {**example, **example_class}
            
        #print the tensor shape
        #print(example['instance_images'].shape)
        #print(example.keys())
        return example
    def normalize8(self,I):
            mn = I.min()
            mx = I.max()

            mx -= mn

            I = ((I - mn)/mx) * 255
            return I.astype(np.uint8)
    def __get_image_for_trainer(self,image_train_item,debug_level=0,class_img=False):
        example = {}
        save = debug_level > 2
        
        if class_img==False:
            image_train_tmp = image_train_item.hydrate(crop=False, save=0, crop_jitter=self.crop_jitter)
            image_train_tmp_image = Image.fromarray(self.normalize8(image_train_tmp.image)).convert("RGB")
            
            example["instance_images"] = self.image_transforms(image_train_tmp_image)
            if self.model_variant == 'inpainting':
                image_train_tmp_mask = Image.fromarray(self.normalize8(image_train_tmp.extra)).convert("L")
                example["mask"] = self.mask_transforms(image_train_tmp_mask)
            if self.model_variant == 'depth2img':
                image_train_tmp_depth = Image.fromarray(self.normalize8(image_train_tmp.extra)).convert("L")
                example["instance_depth_images"] = self.depth_image_transforms(image_train_tmp_depth)
            #print(image_train_tmp.caption)
            example["instance_prompt_ids"] = self.tokenizer(
                image_train_tmp.caption,
                padding="do_not_pad",
                truncation=True,
                max_length=self.tokenizer.model_max_length,
            ).input_ids
            image_train_item.self_destruct()
            return example

        if class_img==True:
            image_train_tmp = image_train_item.hydrate(crop=False, save=4, crop_jitter=self.crop_jitter)
            image_train_tmp_image = Image.fromarray(self.normalize8(image_train_tmp.image)).convert("RGB")
            if self.model_variant == 'depth2img':
                image_train_tmp_depth = Image.fromarray(self.normalize8(image_train_tmp.extra)).convert("L")
                example["class_depth_images"] = self.depth_image_transforms(image_train_tmp_depth)
            example["class_images"] = self.image_transforms(image_train_tmp_image)
            example["class_prompt_ids"] = self.tokenizer(
                image_train_tmp.caption,
                padding="do_not_pad",
                truncation=True,
                max_length=self.tokenizer.model_max_length,
            ).input_ids
            image_train_item.self_destruct()
            return example

_RANDOM_TRIM = 0.04
class ImageTrainItem(): 
    """
    image: Image
    mask: Image
    identifier: caption,
    target_aspect: (width, height), 
    pathname: path to image file
    flip_p: probability of flipping image (0.0 to 1.0)
    """    
    def __init__(self, image: Image, extra: Image, caption: str, target_wh: list, pathname: str, flip_p=0.0, model_variant='base'):
        self.caption = caption
        self.target_wh = target_wh
        self.pathname = pathname
        self.mask_pathname = os.path.splitext(pathname)[0] + "-masklabel.png"
        self.depth_pathname = os.path.splitext(pathname)[0] + "-depth.png"
        self.flip_p = flip_p
        self.flip = transforms.RandomHorizontalFlip(p=flip_p)
        self.cropped_img = None
        self.model_variant = model_variant
        self.is_dupe = []
        self.variant_warning = False

        if image is None:
            self.image = []
        else:
            self.image = image

        if extra is None:
            self.extra = []
        else:
            self.extra = extra

    def self_destruct(self):
        self.image = []
        self.extra = []
        self.cropped_img = None
        self.is_dupe.append(1)

    def load_image(self, pathname, crop, crop_jitter):
        if len(self.is_dupe) > 0:
            chance = float(len(self.is_dupe)) / 10.0
            self.flip = transforms.RandomHorizontalFlip(p=self.flip_p + chance if chance < 1.0 else 1.0)
            self.crop_jitter = crop_jitter + (len(self.is_dupe) * 10) if crop_jitter < 50 else 50
        image = Image.open(pathname).convert('RGB')

        width, height = image.size
        if crop:
            cropped_img = self.__autocrop(image)
            image = cropped_img.resize((512, 512), resample=Image.Resampling.LANCZOS)
        else:
            width, height = image.size
            jitter_amount = random.randint(0, crop_jitter)

            if self.target_wh[0] == self.target_wh[1]:
                if width > height:
                    left = random.randint(0, width - height)
                    image = image.crop((left, 0, height + left, height))
                    width = height
                elif height > width:
                    top = random.randint(0, height - width)
                    image = image.crop((0, top, width, width + top))
                    height = width
                elif width > self.target_wh[0]:
                    slice = min(int(self.target_wh[0] * _RANDOM_TRIM), width - self.target_wh[0])
                    slicew_ratio = random.random()
                    left = int(slice * slicew_ratio)
                    right = width - int(slice * (1 - slicew_ratio))
                    sliceh_ratio = random.random()
                    top = int(slice * sliceh_ratio)
                    bottom = height - int(slice * (1 - sliceh_ratio))

                    image = image.crop((left, top, right, bottom))
            else:
                image_aspect = width / height
                target_aspect = self.target_wh[0] / self.target_wh[1]
                if image_aspect > target_aspect:
                    new_width = int(height * target_aspect)
                    jitter_amount = max(min(jitter_amount, int(abs(width - new_width) / 2)), 0)
                    left = jitter_amount
                    right = left + new_width
                    image = image.crop((left, 0, right, height))
                else:
                    new_height = int(width / target_aspect)
                    jitter_amount = max(min(jitter_amount, int(abs(height - new_height) / 2)), 0)
                    top = jitter_amount
                    bottom = top + new_height
                    image = image.crop((0, top, width, bottom))
                    # LAZCOS resample
            image = image.resize(self.target_wh, resample=Image.Resampling.LANCZOS)
            # print the pixel count of the image
            # print path to image file
            # print(self.pathname)
            # print(self.image.size[0] * self.image.size[1])
            image = self.flip(image)
        return image

    def hydrate(self, crop=False, save=False, crop_jitter=20):
        """
        crop: hard center crop to 512x512
        save: save the cropped image to disk, for manual inspection of resize/crop
        crop_jitter: randomly shift cropp by N pixels when using multiple aspect ratios to improve training quality
        """

        if not hasattr(self, 'image') or len(self.image) == 0:
            self.image = self.load_image(self.pathname, crop, crop_jitter)
            if self.model_variant == "inpainting":
                if os.path.exists(self.mask_pathname):
                    self.extra = self.load_image(self.mask_pathname, crop, crop_jitter)
                else:
                    if self.variant_warning == False:
                        print(f" {bcolors.FAIL} ** Warning: No mask found for an image, using an empty mask but make sure you're training the right model variant.{bcolors.ENDC}")
                        self.variant_warning = True
                    self.extra = Image.new('RGB', self.image.size, color="white").convert("L")
            if self.model_variant == "depth2img":
                if os.path.exists(self.depth_pathname):
                    self.extra = self.load_image(self.depth_pathname, crop, crop_jitter)
                else:
                    if self.variant_warning == False:
                        print(f" {bcolors.FAIL} ** Warning: No depth found for an image, using an empty depth but make sure you're training the right model variant.{bcolors.ENDC}")
                        self.variant_warning = True
                    self.extra = Image.new('RGB', self.image.size, color="white").convert("L")
        if type(self.image) is not np.ndarray:
            if save: 
                base_name = os.path.basename(self.pathname)
                if not os.path.exists("test/output"):
                    os.makedirs("test/output")
                self.image.save(f"test/output/{base_name}")
            
            self.image = np.array(self.image).astype(np.uint8)

            self.image = (self.image / 127.5 - 1.0).astype(np.float32)
        if self.model_variant != "base":
            if type(self.extra) is not np.ndarray:
                self.extra = np.array(self.extra).astype(np.uint8)

                self.extra = (self.extra / 255.0).astype(np.float32)

        #print(self.image.shape)

        return self

class DataLoaderMultiAspect():
    """
    Data loader for multi-aspect-ratio training and bucketing
    data_root: root folder of training data
    batch_size: number of images per batch
    flip_p: probability of flipping image horizontally (i.e. 0-0.5)
    """
    def __init__(
            self,
            concept_list,
            seed=555,
            debug_level=0,
            resolution=512,
            batch_size=1,
            flip_p=0.0,
            use_image_names_as_captions=True,
            add_class_images_to_dataset=False,
            balance_datasets=False,
            with_prior_loss=False,
            use_text_files_as_captions=False,
            aspect_mode='dynamic',
            action_preference='add',
            model_variant='base',
            extra_module=None,
            mask_prompts=None,
    ):
        self.resolution = resolution
        self.debug_level = debug_level
        self.flip_p = flip_p
        self.use_image_names_as_captions = use_image_names_as_captions
        self.balance_datasets = balance_datasets
        self.with_prior_loss = with_prior_loss
        self.add_class_images_to_dataset = add_class_images_to_dataset
        self.use_text_files_as_captions = use_text_files_as_captions
        self.aspect_mode = aspect_mode
        self.action_preference = action_preference
        self.seed = seed
        self.model_variant = model_variant
        self.extra_module = extra_module
        prepared_train_data = []
        
        self.aspects = get_aspect_buckets(resolution)
        #print(f"* DLMA resolution {resolution}, buckets: {self.aspects}")
        #process sub directories flag
            
        print(f" {bcolors.WARNING} Preloading images...{bcolors.ENDC}")   

        if balance_datasets:
            print(f" {bcolors.WARNING} Balancing datasets...{bcolors.ENDC}") 
            #get the concept with the least number of images in instance_data_dir
            min_concept = min(concept_list, key=lambda x: len(os.listdir(x['instance_data_dir'])))
            #get the number of images in the concept with the least number of images
            min_concept_num_images = len(os.listdir(min_concept['instance_data_dir']))
            print(" Min concept: ",min_concept['instance_data_dir']," with ",min_concept_num_images," images")
            
            balance_cocnept_list = []
            for concept in concept_list:
                #if concept has a key do not balance it
                if 'do_not_balance' in concept:
                    if concept['do_not_balance'] == True:
                        balance_cocnept_list.append(-1)
                    else:
                        balance_cocnept_list.append(min_concept_num_images)
                else:
                        balance_cocnept_list.append(min_concept_num_images)
        for concept in concept_list:
            if 'use_sub_dirs' in concept:
                if concept['use_sub_dirs'] == True:
                    use_sub_dirs = True
                else:
                    use_sub_dirs = False
            else:
                use_sub_dirs = False
            self.image_paths = []
            #self.class_image_paths = []
            min_concept_num_images = None
            if balance_datasets:
                min_concept_num_images = balance_cocnept_list[concept_list.index(concept)]
            data_root = concept['instance_data_dir']
            data_root_class = concept['class_data_dir']
            concept_prompt = concept['instance_prompt']
            concept_class_prompt = concept['class_prompt']
            if 'flip_p' in concept.keys():
                flip_p = concept['flip_p']
                if flip_p == '':
                    flip_p = 0.0
                else:
                    flip_p = float(flip_p)
            self.__recurse_data_root(self=self, recurse_root=data_root,use_sub_dirs=use_sub_dirs)
            random.Random(self.seed).shuffle(self.image_paths)
            if self.model_variant == 'depth2img':
                print(f" {bcolors.WARNING} ** Loading Depth2Img Pipeline To Process Dataset{bcolors.ENDC}")
                self.vae_scale_factor = self.extra_module.depth_images(self.image_paths)
            prepared_train_data.extend(self.__prescan_images(debug_level, self.image_paths, flip_p,use_image_names_as_captions,concept_prompt,use_text_files_as_captions=self.use_text_files_as_captions)[0:min_concept_num_images]) # ImageTrainItem[]
            if add_class_images_to_dataset:
                self.image_paths = []
                self.__recurse_data_root(self=self, recurse_root=data_root_class,use_sub_dirs=use_sub_dirs)
                random.Random(self.seed).shuffle(self.image_paths)
                use_image_names_as_captions = False
                prepared_train_data.extend(self.__prescan_images(debug_level, self.image_paths, flip_p,use_image_names_as_captions,concept_class_prompt,use_text_files_as_captions=self.use_text_files_as_captions)) # ImageTrainItem[]
            
        self.image_caption_pairs = self.__bucketize_images(prepared_train_data, batch_size=batch_size, debug_level=debug_level,aspect_mode=self.aspect_mode,action_preference=self.action_preference)
        if self.with_prior_loss and add_class_images_to_dataset == False:
            self.class_image_caption_pairs = []
            for concept in concept_list:
                self.class_images_path = []
                data_root_class = concept['class_data_dir']
                concept_class_prompt = concept['class_prompt']
                self.__recurse_data_root(self=self, recurse_root=data_root_class,use_sub_dirs=use_sub_dirs,class_images=True)
                random.Random(seed).shuffle(self.image_paths)
                if self.model_variant == 'depth2img':
                    print(f" {bcolors.WARNING} ** Depth2Img To Process Class Dataset{bcolors.ENDC}")
                    self.vae_scale_factor = self.extra_module.depth_images(self.image_paths)
                use_image_names_as_captions = False
                self.class_image_caption_pairs.extend(self.__prescan_images(debug_level, self.class_images_path, flip_p,use_image_names_as_captions,concept_class_prompt,use_text_files_as_captions=self.use_text_files_as_captions))
            self.class_image_caption_pairs = self.__bucketize_images(self.class_image_caption_pairs, batch_size=batch_size, debug_level=debug_level,aspect_mode=self.aspect_mode,action_preference=self.action_preference)
        if self.model_variant == "inpainting" and mask_prompts is not None:
            print(f" {bcolors.WARNING} Checking and generating missing masks...{bcolors.ENDC}")
            clip_seg = ClipSeg()
            clip_seg.mask_images(self.image_paths, mask_prompts)
            del clip_seg
        if debug_level > 0: print(f" * DLMA Example: {self.image_caption_pairs[0]} images")
        #print the length of image_caption_pairs
        print(f" {bcolors.WARNING} Number of image-caption pairs: {len(self.image_caption_pairs)}{bcolors.ENDC}") 
        if len(self.image_caption_pairs) == 0:
            raise Exception("All the buckets are empty. Please check your data or reduce the batch size.")
    def get_all_images(self):
        if self.with_prior_loss == False:
            return self.image_caption_pairs
        else:
            return self.image_caption_pairs, self.class_image_caption_pairs
    def __prescan_images(self,debug_level: int, image_paths: list, flip_p=0.0,use_image_names_as_captions=True,concept=None,use_text_files_as_captions=False):
        """
        Create ImageTrainItem objects with metadata for hydration later 
        """
        decorated_image_train_items = []
        
        for pathname in image_paths:
            identifier = concept 
            if use_image_names_as_captions:
                caption_from_filename = os.path.splitext(os.path.basename(pathname))[0].split("_")[0]
                identifier = caption_from_filename
            if use_text_files_as_captions:
                txt_file_path = os.path.splitext(pathname)[0] + ".txt"

                if os.path.exists(txt_file_path):
                    try:
                        with open(txt_file_path, 'r',encoding='utf-8',errors='ignore') as f:
                            identifier = f.readline().rstrip()
                            f.close()
                            if len(identifier) < 1:
                                raise ValueError(f" *** Could not find valid text in: {txt_file_path}")
                            
                    except Exception as e:
                        print(f" {bcolors.FAIL} *** Error reading {txt_file_path} to get caption, falling back to filename{bcolors.ENDC}") 
                        print(e)
                        identifier = caption_from_filename
                        pass
            #print("identifier: ",identifier)
            image = Image.open(pathname)
            width, height = image.size
            image_aspect = width / height

            target_wh = min(self.aspects, key=lambda aspects:abs(aspects[0]/aspects[1] - image_aspect))

            image_train_item = ImageTrainItem(image=None, extra=None, caption=identifier, target_wh=target_wh, pathname=pathname, flip_p=flip_p,model_variant=self.model_variant)

            decorated_image_train_items.append(image_train_item)
        return decorated_image_train_items

    @staticmethod
    def __bucketize_images(prepared_train_data: list, batch_size=1, debug_level=0,aspect_mode='dynamic',action_preference='add'):
        """
        Put images into buckets based on aspect ratio with batch_size*n images per bucket, discards remainder
        """

        # TODO: this is not terribly efficient but at least linear time
        buckets = {}
        for image_caption_pair in prepared_train_data:
            target_wh = image_caption_pair.target_wh

            if (target_wh[0],target_wh[1]) not in buckets:
                buckets[(target_wh[0],target_wh[1])] = []
            buckets[(target_wh[0],target_wh[1])].append(image_caption_pair)
        print(f" ** Number of buckets: {len(buckets)}")
        for bucket in buckets:
            bucket_len = len(buckets[bucket])
            #real_len = len(buckets[bucket])+1
            #print(real_len)
            truncate_amount = bucket_len % batch_size
            add_amount = batch_size - bucket_len % batch_size
            action = None
            #print(f" ** Bucket {bucket} has {bucket_len} images")
            if aspect_mode == 'dynamic':
                if batch_size == bucket_len:
                    action = None
                elif add_amount < truncate_amount and add_amount != 0 and add_amount != batch_size or truncate_amount == 0:
                    action = 'add'
                    #print(f'should add {add_amount}')
                elif truncate_amount < add_amount and truncate_amount != 0 and truncate_amount != batch_size and batch_size < bucket_len:
                    #print(f'should truncate {truncate_amount}')
                    action = 'truncate'
                    #truncate the bucket
                elif truncate_amount == add_amount:
                    if action_preference == 'add':
                        action = 'add'
                    elif action_preference == 'truncate':
                        action = 'truncate'
                elif batch_size > bucket_len:
                    action = 'add'

            elif aspect_mode == 'add':
                action = 'add'
            elif aspect_mode == 'truncate':
                action = 'truncate'
            if action == None:
                action = None
                #print('no need to add or truncate')
            if action == None:
                #print('test')
                current_bucket_size = bucket_len
                print(f"  ** Bucket {bucket} found {bucket_len}, nice!")
            elif action == 'add':
                #copy the bucket
                shuffleBucket = random.sample(buckets[bucket], bucket_len)
                #add the images to the bucket
                current_bucket_size = bucket_len
                truncate_count = (bucket_len) % batch_size
                #how many images to add to the bucket to fill the batch
                addAmount = batch_size - truncate_count
                if addAmount != batch_size:
                    added=0
                    while added != addAmount:
                        randomIndex = random.randint(0,len(shuffleBucket)-1)
                        #print(str(randomIndex))
                        buckets[bucket].append(shuffleBucket[randomIndex])
                        added+=1
                    print(f"  ** Bucket {bucket} found {bucket_len} images, will {bcolors.OKCYAN}duplicate {added} images{bcolors.ENDC} due to batch size {bcolors.WARNING}{batch_size}{bcolors.ENDC}")
                else:
                    print(f"  ** Bucket {bucket} found {bucket_len}, {bcolors.OKGREEN}nice!{bcolors.ENDC}")
            elif action == 'truncate':
                truncate_count = (bucket_len) % batch_size
                current_bucket_size = bucket_len
                buckets[bucket] = buckets[bucket][:current_bucket_size - truncate_count]
                print(f"  ** Bucket {bucket} found {bucket_len} images, will {bcolors.FAIL}drop {truncate_count} images{bcolors.ENDC} due to batch size {bcolors.WARNING}{batch_size}{bcolors.ENDC}")
            

        # flatten the buckets
        image_caption_pairs = []
        for bucket in buckets:
            image_caption_pairs.extend(buckets[bucket])

        return image_caption_pairs

    @staticmethod
    def __recurse_data_root(self, recurse_root,use_sub_dirs=True,class_images=False):
        progress_bar = tqdm(os.listdir(recurse_root), desc=f" {bcolors.WARNING} ** Processing {recurse_root}{bcolors.ENDC}")
        for f in os.listdir(recurse_root):
            current = os.path.join(recurse_root, f)
            if os.path.isfile(current):
                ext = os.path.splitext(f)[1].lower()
                if '-depth' in f or '-masklabel' in f:
                    progress_bar.update(1)
                    continue
                if ext in ['.jpg', '.jpeg', '.png', '.bmp', '.webp']:
                    #try to open the file to make sure it's a valid image
                    try:
                        img = Image.open(current)
                    except:
                        print(f" ** Skipping {current} because it failed to open, please check the file")
                        progress_bar.update(1)
                        continue
                    del img
                    if class_images == False:
                        self.image_paths.append(current)
                    else:
                        self.class_images_path.append(current)
            progress_bar.update(1)
        if use_sub_dirs:
            sub_dirs = []

            for d in os.listdir(recurse_root):
                current = os.path.join(recurse_root, d)
                if os.path.isdir(current):
                    sub_dirs.append(current)

            for dir in sub_dirs:
                self.__recurse_data_root(self=self, recurse_root=dir)

class NormalDataset(Dataset):
    """
    A dataset to prepare the instance and class images with the prompts for fine-tuning the model.
    It pre-processes the images and the tokenizes prompts.
    """

    def __init__(
        self,
        concepts_list,
        tokenizer,
        with_prior_preservation=True,
        size=512,
        center_crop=False,
        num_class_images=None,
        use_image_names_as_captions=False,
        repeats=1,
        use_text_files_as_captions=False,
        seed=555,
        model_variant='base',
        extra_module=None,
        mask_prompts=None,
    ):
        self.use_image_names_as_captions = use_image_names_as_captions
        self.size = size
        self.center_crop = center_crop
        self.tokenizer = tokenizer
        self.with_prior_preservation = with_prior_preservation
        self.use_text_files_as_captions = use_text_files_as_captions
        self.image_paths = []
        self.class_images_path = []
        self.seed = seed
        self.model_variant = model_variant
        self.variant_warning = False
        self.vae_scale_factor = None
        for concept in concepts_list:
            if 'use_sub_dirs' in concept:
                if concept['use_sub_dirs'] == True:
                    use_sub_dirs = True
                else:
                    use_sub_dirs = False
            else:
                use_sub_dirs = False

            for i in range(repeats):
                self.__recurse_data_root(self, concept,use_sub_dirs=use_sub_dirs)

            if with_prior_preservation:
                for i in range(repeats):
                    self.__recurse_data_root(self, concept,use_sub_dirs=False,class_images=True)
        if self.model_variant == "inpainting" and mask_prompts is not None:
            print(f" {bcolors.WARNING} Checking and generating missing masks{bcolors.ENDC}")
            clip_seg = ClipSeg()
            clip_seg.mask_images(self.image_paths, mask_prompts)
            del clip_seg

        random.Random(seed).shuffle(self.image_paths)
        self.num_instance_images = len(self.image_paths)
        self._length = self.num_instance_images
        self.num_class_images = len(self.class_images_path)
        self._length = max(self.num_class_images, self.num_instance_images)
        if self.model_variant == 'depth2img':
            print(f" {bcolors.WARNING} ** Loading Depth2Img Pipeline To Process Dataset{bcolors.ENDC}")
            self.vae_scale_factor = extra_module.depth_images(self.image_paths)
            if self.with_prior_preservation:
                print(f" {bcolors.WARNING} ** Loading Depth2Img Class Processing{bcolors.ENDC}")
                extra_module.depth_images(self.class_images_path)
        print(f" {bcolors.WARNING} ** Dataset length: {self._length}, {int(self.num_instance_images / repeats)} images using {repeats} repeats{bcolors.ENDC}")

        self.image_transforms = transforms.Compose(
            [
                transforms.Resize(size, interpolation=transforms.InterpolationMode.BILINEAR),
                transforms.CenterCrop(size) if center_crop else transforms.RandomCrop(size),
                transforms.ToTensor(),
                transforms.Normalize([0.5], [0.5]),
            ]
            
        )
        self.mask_transforms = transforms.Compose(
            [
                transforms.Resize(size, interpolation=transforms.InterpolationMode.BILINEAR),
                transforms.CenterCrop(size) if center_crop else transforms.RandomCrop(size),
                transforms.ToTensor(),
            ])

        self.depth_image_transforms = transforms.Compose(
            [
                transforms.Resize(size, interpolation=transforms.InterpolationMode.BILINEAR),
                transforms.CenterCrop(size) if center_crop else transforms.RandomCrop(size),
                transforms.ToTensor(),
            ]
        )

    @staticmethod
    def __recurse_data_root(self, recurse_root,use_sub_dirs=True,class_images=False):
        #if recurse root is a dict
        if isinstance(recurse_root, dict):
            if class_images == True:
                #print(f" {bcolors.WARNING} ** Processing class images: {recurse_root['class_data_dir']}{bcolors.ENDC}")
                concept_token = recurse_root['class_prompt']
                data = recurse_root['class_data_dir']
            else:
                #print(f" {bcolors.WARNING} ** Processing instance images: {recurse_root['instance_data_dir']}{bcolors.ENDC}")
                concept_token = recurse_root['instance_prompt']
                data = recurse_root['instance_data_dir']


        else:
            concept_token = None
        #progress bar
        progress_bar = tqdm(os.listdir(data), desc=f" {bcolors.WARNING} ** Processing {data}{bcolors.ENDC}")
        for f in os.listdir(data):
            current = os.path.join(data, f)
            if os.path.isfile(current):
                if '-depth' in f or '-masklabel' in f:
                    continue
                ext = os.path.splitext(f)[1].lower()
                if ext in ['.jpg', '.jpeg', '.png', '.bmp', '.webp'] and '-masklabel.png' not in f:
                    try:
                        img = Image.open(current)
                    except:
                        print(f" ** Skipping {current} because it failed to open, please check the file")
                        progress_bar.update(1)
                        continue
                    del img
                    if class_images == False:
                        self.image_paths.append([current,concept_token])
                    else:
                        self.class_images_path.append([current,concept_token])
            progress_bar.update(1)
        if use_sub_dirs:
            sub_dirs = []

            for d in os.listdir(data):
                current = os.path.join(data, d)
                if os.path.isdir(current):
                    sub_dirs.append(current)

            for dir in sub_dirs:
                if class_images == False:
                    self.__recurse_data_root(self=self, recurse_root={'instance_data_dir' : dir, 'instance_prompt' : concept_token})
                else:
                    self.__recurse_data_root(self=self, recurse_root={'class_data_dir' : dir, 'class_prompt' : concept_token})
        
    def __len__(self):
        return self._length

    def __getitem__(self, index):
        example = {}
        instance_path, instance_prompt = self.image_paths[index % self.num_instance_images]
        og_prompt = instance_prompt
        instance_image = Image.open(instance_path)
        if self.model_variant == "inpainting":

            mask_pathname = os.path.splitext(instance_path)[0] + "-masklabel.png"
            if os.path.exists(mask_pathname):
                mask = Image.open(mask_pathname).convert("L")
            else:
                if self.variant_warning == False:
                    print(f" {bcolors.FAIL} ** Warning: No mask found for an image, using an empty mask but make sure you're training the right model variant.{bcolors.ENDC}")
                    self.variant_warning = True
                size = instance_image.size
                mask = Image.new('RGB', size, color="white").convert("L")
            example["mask"] = self.mask_transforms(mask)
        if self.model_variant == "depth2img":
            depth_pathname = os.path.splitext(instance_path)[0] + "-depth.png"
            if os.path.exists(depth_pathname):
                depth_image = Image.open(depth_pathname).convert("L")
            else:
                if self.variant_warning == False:
                    print(f" {bcolors.FAIL} ** Warning: No depth image found for an image, using an empty depth image but make sure you're training the right model variant.{bcolors.ENDC}")
                    self.variant_warning = True
                size = instance_image.size
                depth_image = Image.new('RGB', size, color="white").convert("L")
            example["instance_depth_images"] = self.depth_image_transforms(depth_image)

        if self.use_image_names_as_captions == True:
            instance_prompt = str(instance_path).split(os.sep)[-1].split('.')[0].split('_')[0]
        #else if there's a txt file with the same name as the image, read the caption from there
        if self.use_text_files_as_captions == True:
            #if there's a file with the same name as the image, but with a .txt extension, read the caption from there
            #get the last . in the file name
            last_dot = str(instance_path).rfind('.')
            #get the path up to the last dot
            txt_path = str(instance_path)[:last_dot] + '.txt'

            #if txt_path exists, read the caption from there
            if os.path.exists(txt_path):
                with open(txt_path, encoding='utf-8') as f:
                    instance_prompt = f.readline().rstrip()
                    f.close()
                
            
        #print('identifier: ' + instance_prompt)
        instance_image = instance_image.convert("RGB")
        example["instance_images"] = self.image_transforms(instance_image)
        example["instance_prompt_ids"] = self.tokenizer(
            instance_prompt,
            padding="do_not_pad",
            truncation=True,
            max_length=self.tokenizer.model_max_length,
        ).input_ids
        if self.with_prior_preservation:
            class_path, class_prompt = self.class_images_path[index % self.num_class_images]
            class_image = Image.open(class_path)
            if not class_image.mode == "RGB":
                class_image = class_image.convert("RGB")

            if self.model_variant == "inpainting":
                mask_pathname = os.path.splitext(class_path)[0] + "-masklabel.png"
                if os.path.exists(mask_pathname):
                    mask = Image.open(mask_pathname).convert("L")
                else:
                    if self.variant_warning == False:
                        print(f" {bcolors.FAIL} ** Warning: No mask found for an image, using an empty mask but make sure you're training the right model variant.{bcolors.ENDC}")
                        self.variant_warning = True
                    size = instance_image.size
                    mask = Image.new('RGB', size, color="white").convert("L")
                example["class_mask"] = self.mask_transforms(mask)
            if self.model_variant == "depth2img":
                depth_pathname = os.path.splitext(class_path)[0] + "-depth.png"
                if os.path.exists(depth_pathname):
                    depth_image = Image.open(depth_pathname)
                else:
                    if self.variant_warning == False:
                        print(f" {bcolors.FAIL} ** Warning: No depth image found for an image, using an empty depth image but make sure you're training the right model variant.{bcolors.ENDC}")
                        self.variant_warning = True
                    size = instance_image.size
                    depth_image = Image.new('RGB', size, color="white").convert("L")
                example["class_depth_images"] = self.depth_image_transforms(depth_image)
            example["class_images"] = self.image_transforms(class_image)
            example["class_prompt_ids"] = self.tokenizer(
                class_prompt,
                padding="do_not_pad",
                truncation=True,
                max_length=self.tokenizer.model_max_length,
            ).input_ids

        return example


class PromptDataset(Dataset):
    "A simple dataset to prepare the prompts to generate class images on multiple GPUs."

    def __init__(self, prompt, num_samples):
        self.prompt = prompt
        self.num_samples = num_samples

    def __len__(self):
        return self.num_samples

    def __getitem__(self, index):
        example = {}
        example["prompt"] = self.prompt
        example["index"] = index
        return example

class CachedLatentsDataset(Dataset):
    #stores paths and loads latents on the fly
    def __init__(self, cache_paths=(),batch_size=None,tokenizer=None,text_encoder=None,dtype=None,model_variant='base',shuffle_per_epoch=False,args=None):
        self.cache_paths = cache_paths
        self.tokenizer = tokenizer
        self.args = args
        self.text_encoder = text_encoder
        #get text encoder device
        text_encoder_device = next(self.text_encoder.parameters()).device
        self.empty_batch = [self.tokenizer('',padding="do_not_pad",truncation=True,max_length=self.tokenizer.model_max_length,).input_ids for i in range(batch_size)]
        #handle text encoder for empty tokens
        if self.args.train_text_encoder != True:
            self.empty_tokens = tokenizer.pad({"input_ids": self.empty_batch},padding="max_length",max_length=tokenizer.model_max_length,return_tensors="pt",).to(text_encoder_device).input_ids
            self.empty_tokens.to(text_encoder_device, dtype=dtype)
            self.empty_tokens = self.text_encoder(self.empty_tokens)[0]
        else:
            self.empty_tokens = tokenizer.pad({"input_ids": self.empty_batch},padding="max_length",max_length=tokenizer.model_max_length,return_tensors="pt",).input_ids
            self.empty_tokens.to(text_encoder_device, dtype=dtype)

        self.conditional_dropout = args.conditional_dropout
        self.conditional_indexes = []
        self.model_variant = model_variant
        self.shuffle_per_epoch = shuffle_per_epoch
    def __len__(self):
        return len(self.cache_paths)
    def __getitem__(self, index):
        if index == 0:
            if self.shuffle_per_epoch == True:
                self.cache_paths = tuple(random.sample(self.cache_paths, len(self.cache_paths)))
            if len(self.cache_paths) > 1:
                possible_indexes_extension = None
                possible_indexes = list(range(0,len(self.cache_paths)))
                #conditional dropout is a percentage of images to drop from the total cache_paths
                if self.conditional_dropout != None:
                    if len(self.conditional_indexes) == 0:
                        self.conditional_indexes = random.sample(possible_indexes, k=int(math.ceil(len(possible_indexes)*self.conditional_dropout)))
                    else:
                        #pick indexes from the remaining possible indexes
                        possible_indexes_extension = [i for i in possible_indexes if i not in self.conditional_indexes]
                        #duplicate all values in possible_indexes_extension
                        possible_indexes_extension = possible_indexes_extension + possible_indexes_extension
                        possible_indexes_extension = possible_indexes_extension + self.conditional_indexes
                        self.conditional_indexes = random.sample(possible_indexes_extension, k=int(math.ceil(len(possible_indexes)*self.conditional_dropout)))
                        #check for duplicates in conditional_indexes values
                        if len(self.conditional_indexes) != len(set(self.conditional_indexes)):
                            #remove duplicates
                            self.conditional_indexes_non_dupe = list(set(self.conditional_indexes))
                            #add a random value from possible_indexes_extension for each duplicate
                            for i in range(len(self.conditional_indexes) - len(self.conditional_indexes_non_dupe)):
                                while True:
                                    random_value = random.choice(possible_indexes_extension)
                                    if random_value not in self.conditional_indexes_non_dupe:
                                        self.conditional_indexes_non_dupe.append(random_value)
                                        break
                            self.conditional_indexes = self.conditional_indexes_non_dupe
        self.cache = torch.load(self.cache_paths[index])
        self.latents = self.cache.latents_cache[0]
        self.tokens = self.cache.tokens_cache[0]
        self.conditioning_latent_cache = None
        self.extra_cache = None
        if index in self.conditional_indexes:
            self.text_encoder = self.empty_tokens
        else:
            self.text_encoder = self.cache.text_encoder_cache[0]
        if self.model_variant != 'base':
            self.conditioning_latent_cache = self.cache.conditioning_latent_cache[0]
            self.extra_cache = self.cache.extra_cache[0]
        del self.cache
        return self.latents, self.text_encoder, self.conditioning_latent_cache, self.extra_cache, self.tokens

    def add_pt_cache(self, cache_path):
        if len(self.cache_paths) == 0:
            self.cache_paths = (cache_path,)
        else:
            self.cache_paths += (cache_path,)

class LatentsDataset(Dataset):
    def __init__(self, latents_cache=None, text_encoder_cache=None, conditioning_latent_cache=None, extra_cache=None,tokens_cache=None):
        self.latents_cache = latents_cache
        self.text_encoder_cache = text_encoder_cache
        self.conditioning_latent_cache = conditioning_latent_cache
        self.extra_cache = extra_cache
        self.tokens_cache = tokens_cache
    def add_latent(self, latent, text_encoder, cached_conditioning_latent, cached_extra, tokens_cache):
        self.latents_cache.append(latent)
        self.text_encoder_cache.append(text_encoder)
        self.conditioning_latent_cache.append(cached_conditioning_latent)
        self.extra_cache.append(cached_extra)
        self.tokens_cache.append(tokens_cache)
    def __len__(self):
        return len(self.latents_cache)
    def __getitem__(self, index):
        return self.latents_cache[index], self.text_encoder_cache[index], self.conditioning_latent_cache[index], self.extra_cache[index], self.tokens_cache[index]
class AverageMeter:
    def __init__(self, name=None):
        self.name = name
        self.reset()

    def reset(self):
        self.sum = self.count = self.avg = 0

    def update(self, val, n=1):
        self.sum += val * n
        self.count += n
        self.avg = self.sum / self.count

def get_full_repo_name(model_id: str, organization: Optional[str] = None, token: Optional[str] = None):
    if token is None:
        token = HfFolder.get_token()
    if organization is None:
        username = whoami(token)["name"]
        return f"{username}/{model_id}"
    else:
        return f"{organization}/{model_id}"

#function to format a dictionary into a telegram message
def format_dict(d):
    message = ""
    for key, value in d.items():
        #filter keys that have the word "token" in them
        if "token" in key and "tokenizer" not in key:
            value = "TOKEN"
        if 'id' in key:
            value = "ID"
        #if value is a dictionary, format it recursively
        if isinstance(value, dict):
            for k, v in value.items():
                message += f"\n- {k}:  <b>{v}</b> \n"
        elif isinstance(value, list):
            #each value is a new line in the message
            message += f"- {key}:\n\n"
            for v in value:
                    message += f"  <b>{v}</b>\n\n"
        #if value is a list, format it as a list
        else:
            message += f"- {key}:  <b>{value}</b>\n"
    return message

def send_telegram_message(message, chat_id, token):
    url = f"https://api.telegram.org/bot{token}/sendMessage?chat_id={chat_id}&text={message}&parse_mode=html&disable_notification=True"
    import requests
    req = requests.get(url)
    if req.status_code != 200:
        raise ValueError(f"Telegram request failed with status code {req.status_code}")
def send_media_group(chat_id,telegram_token, images, caption=None, reply_to_message_id=None):
        """
        Use this method to send an album of photos. On success, an array of Messages that were sent is returned.
        :param chat_id: chat id
        :param images: list of PIL images to send
        :param caption: caption of image
        :param reply_to_message_id: If the message is a reply, ID of the original message
        :return: response with the sent message
        """
        SEND_MEDIA_GROUP = f'https://api.telegram.org/bot{telegram_token}/sendMediaGroup'
        from io import BytesIO
        import requests
        files = {}
        media = []
        for i, img in enumerate(images):
            with BytesIO() as output:
                img.save(output, format='PNG')
                output.seek(0)
                name = f'photo{i}'
                files[name] = output.read()
                # a list of InputMediaPhoto. attach refers to the name of the file in the files dict
                media.append(dict(type='photo', media=f'attach://{name}'))
        media[0]['caption'] = caption
        media[0]['parse_mode'] = 'HTML'
        return requests.post(SEND_MEDIA_GROUP, data={'chat_id': chat_id, 'media': json.dumps(media),'disable_notification':True, 'reply_to_message_id': reply_to_message_id }, files=files)
def main():
    print(f" {bcolors.OKBLUE}Booting Up StableTuner{bcolors.ENDC}") 
    print(f" {bcolors.OKBLUE}Please wait a moment as we load up some stuff...{bcolors.ENDC}") 
    #torch.cuda.set_per_process_memory_fraction(0.5)
    args = parse_args()
    #temp arg
    args.batch_tokens = None
    if args.disable_cudnn_benchmark:
        torch.backends.cudnn.benchmark = False
    else:
        torch.backends.cudnn.benchmark = True
    if args.send_telegram_updates:
        send_telegram_message(f"Booting up StableTuner!\n", args.telegram_chat_id, args.telegram_token)
    logging_dir = Path(args.output_dir, "logs", args.logging_dir)
    main_sample_dir = os.path.join(args.output_dir, "samples")
    if os.path.exists(main_sample_dir):
            shutil.rmtree(main_sample_dir)
            os.makedirs(main_sample_dir)
    #create logging directory
    if not logging_dir.exists():
        logging_dir.mkdir(parents=True)
    #create output directory
    if not Path(args.output_dir).exists():
        Path(args.output_dir).mkdir(parents=True)
    

    accelerator = Accelerator(
        gradient_accumulation_steps=args.gradient_accumulation_steps,
        mixed_precision=args.mixed_precision if args.mixed_precision != 'tf32' else 'no',
        log_with="tensorboard",
        logging_dir=logging_dir,
    )

    # Currently, it's not possible to do gradient accumulation when training two models with accelerate.accumulate
    # This will be enabled soon in accelerate. For now, we don't allow gradient accumulation when training two models.
    # TODO (patil-suraj): Remove this check when gradient accumulation with two models is enabled in accelerate.
    if args.train_text_encoder and args.gradient_accumulation_steps > 1 and accelerator.num_processes > 1:
        raise ValueError(
            "Gradient accumulation is not supported when training the text encoder in distributed training. "
            "Please set gradient_accumulation_steps to 1. This feature will be supported in the future."
        )

    if args.seed is not None:
        set_seed(args.seed)

    if args.concepts_list is None:
        args.concepts_list = [
            {
                "instance_prompt": args.instance_prompt,
                "class_prompt": args.class_prompt,
                "instance_data_dir": args.instance_data_dir,
                "class_data_dir": args.class_data_dir
            }
        ]
    else:
        with open(args.concepts_list, "r") as f:
            args.concepts_list = json.load(f)

    if args.with_prior_preservation or args.add_class_images_to_dataset:
        pipeline = None
        for concept in args.concepts_list:
            class_images_dir = Path(concept["class_data_dir"])
            class_images_dir.mkdir(parents=True, exist_ok=True)
            cur_class_images = len(list(class_images_dir.iterdir()))

            if cur_class_images < args.num_class_images:
                torch_dtype = torch.float16 if accelerator.device.type == "cuda" else torch.float32
                if pipeline is None:

                    pipeline = DiffusionPipeline.from_pretrained(
                        args.pretrained_model_name_or_path,
                        safety_checker=None,
                        vae=AutoencoderKL.from_pretrained(args.pretrained_vae_name_or_path or args.pretrained_model_name_or_path,subfolder=None if args.pretrained_vae_name_or_path else "vae" ,safe_serialization=True),
                        torch_dtype=torch_dtype,
                         
                    )
                    pipeline.set_progress_bar_config(disable=True)
                    pipeline.to(accelerator.device)
                
                #if args.use_bucketing == False:
                num_new_images = args.num_class_images - cur_class_images
                logger.info(f"Number of class images to sample: {num_new_images}.")

                sample_dataset = PromptDataset(concept["class_prompt"], num_new_images)
                sample_dataloader = torch.utils.data.DataLoader(sample_dataset, batch_size=args.sample_batch_size)
                sample_dataloader = accelerator.prepare(sample_dataloader)
                #else:
                    #create class images that match up to the concept target buckets
                #    instance_images_dir = Path(concept["instance_data_dir"])
                #    cur_instance_images = len(list(instance_images_dir.iterdir()))
                    #target_wh = min(self.aspects, key=lambda aspects:abs(aspects[0]/aspects[1] - image_aspect))
                #    num_new_images = cur_instance_images - cur_class_images
                
                

                with torch.autocast("cuda"):
                    for example in tqdm(
                        sample_dataloader, desc="Generating class images", disable=not accelerator.is_local_main_process
                    ):
                        with torch.autocast("cuda"):
                            images = pipeline(example["prompt"],height=args.resolution,width=args.resolution).images
                        for i, image in enumerate(images):
                            hash_image = hashlib.sha1(image.tobytes()).hexdigest()
                            image_filename = class_images_dir / f"{example['index'][i] + cur_class_images}-{hash_image}.jpg"
                            image.save(image_filename)

        del pipeline
        if torch.cuda.is_available():
            torch.cuda.empty_cache()
            torch.cuda.ipc_collect()
    # Load the tokenizer
    if args.tokenizer_name:
        tokenizer = CLIPTokenizer.from_pretrained(args.tokenizer_name )
    elif args.pretrained_model_name_or_path:
        #print(os.getcwd())
        tokenizer = CLIPTokenizer.from_pretrained(args.pretrained_model_name_or_path, subfolder="tokenizer" )

    # Load models and create wrapper for stable diffusion
    #text_encoder = CLIPTextModel.from_pretrained(args.pretrained_model_name_or_path, subfolder="text_encoder" )
    text_encoder_cls = tu.import_model_class_from_model_name_or_path(args.pretrained_model_name_or_path, None)
    text_encoder = text_encoder_cls.from_pretrained(args.pretrained_model_name_or_path, subfolder="text_encoder" )
    vae = AutoencoderKL.from_pretrained(args.pretrained_vae_name_or_path or args.pretrained_model_name_or_path,subfolder=None if args.pretrained_vae_name_or_path else "vae" )
    unet = UNet2DConditionModel.from_pretrained(args.pretrained_model_name_or_path, subfolder="unet" )
    if is_xformers_available() and args.attention=='xformers':
        try:
            unet.enable_xformers_memory_efficient_attention()
            vae.enable_xformers_memory_efficient_attention()
        except Exception as e:
            logger.warning(
                "Could not enable memory efficient attention. Make sure xformers is installed"
                f" correctly and a GPU is available: {e}"
            )
    elif args.attention=='flash_attention':
        tu.replace_unet_cross_attn_to_flash_attention()
    if args.use_ema == True:
        ema_unet = tu.EMAModel(unet.parameters())
    if args.model_variant == "depth2img":
        d2i = tu.Depth2Img(unet,text_encoder,args.mixed_precision,args.pretrained_model_name_or_path,accelerator)
    vae.requires_grad_(False)
    vae.enable_slicing()
    if not args.train_text_encoder:
        text_encoder.requires_grad_(False)

    if args.gradient_checkpointing:
        unet.enable_gradient_checkpointing()
        if args.train_text_encoder:
            text_encoder.gradient_checkpointing_enable()

    if args.scale_lr:
        args.learning_rate = (
            args.learning_rate * args.gradient_accumulation_steps * args.train_batch_size * accelerator.num_processes
        )

    # Use 8-bit Adam for lower memory usage or to fine-tune the model in 16GB GPUs
    if args.use_8bit_adam and args.use_deepspeed_adam==False:
        try:
            import bitsandbytes as bnb
        except ImportError:
            raise ImportError(
                "To use 8-bit Adam, please install the bitsandbytes library: `pip install bitsandbytes`."
            )
        optimizer_class = bnb.optim.AdamW8bit
    elif args.use_8bit_adam and args.use_deepspeed_adam==True:
        try:
            from deepspeed.ops.adam import DeepSpeedCPUAdam
        except ImportError:
            raise ImportError(
                "To use 8-bit DeepSpeed Adam, try updating your cuda and deepspeed integrations."
            )
        
        optimizer_class = DeepSpeedCPUAdam
    else:
        optimizer_class = torch.optim.AdamW

    params_to_optimize = (
        itertools.chain(unet.parameters(), text_encoder.parameters()) if args.train_text_encoder else unet.parameters()
    )
    optimizer = optimizer_class(
        params_to_optimize,
        lr=args.learning_rate,
        betas=(args.adam_beta1, args.adam_beta2),
        weight_decay=args.adam_weight_decay,
        eps=args.adam_epsilon,
    )
    noise_scheduler = DDPMScheduler.from_config(args.pretrained_model_name_or_path, subfolder="scheduler")

    if args.use_bucketing:
        train_dataset = AutoBucketing(
            concepts_list=args.concepts_list,
            use_image_names_as_captions=args.use_image_names_as_captions,
            batch_size=args.train_batch_size,
            tokenizer=tokenizer,
            add_class_images_to_dataset=args.add_class_images_to_dataset,
            balance_datasets=args.auto_balance_concept_datasets,
            resolution=args.resolution,
            with_prior_loss=False,#args.with_prior_preservation,
            repeats=args.dataset_repeats,
            use_text_files_as_captions=args.use_text_files_as_captions,
            aspect_mode=args.aspect_mode,
            action_preference=args.aspect_mode_action_preference,
            seed=args.seed,
            model_variant=args.model_variant,
            extra_module=None if args.model_variant != "depth2img" else d2i,
            mask_prompts=args.mask_prompts,
        )
    else:
        train_dataset = NormalDataset(
        concepts_list=args.concepts_list,
        tokenizer=tokenizer,
        with_prior_preservation=args.with_prior_preservation,
        size=args.resolution,
        center_crop=args.center_crop,
        num_class_images=args.num_class_images,
        use_image_names_as_captions=args.use_image_names_as_captions,
        repeats=args.dataset_repeats,
        use_text_files_as_captions=args.use_text_files_as_captions,
        seed = args.seed,
        model_variant=args.model_variant,
        extra_module=None if args.model_variant != "depth2img" else d2i,
        mask_prompts=args.mask_prompts,
    )
    def collate_fn(examples):
        #print(examples)
        #print('test')
        input_ids = [example["instance_prompt_ids"] for example in examples]
        tokens = input_ids
        pixel_values = [example["instance_images"] for example in examples]
        if args.model_variant == 'inpainting':
            mask = [example["mask"] for example in examples]
        if args.model_variant == 'depth2img':
            depth = [example["instance_depth_images"] for example in examples]

        #print('test')
        # Concat class and instance examples for prior preservation.
        # We do this to avoid doing two forward passes.
        if args.with_prior_preservation:
            input_ids += [example["class_prompt_ids"] for example in examples]
            pixel_values += [example["class_images"] for example in examples]
            if args.model_variant == 'inpainting':
                mask += [example["class_mask"] for example in examples]
            if args.model_variant == 'depth2img':
                depth = [example["class_depth_images"] for example in examples]
        if args.model_variant == 'inpainting':
            mask_values = torch.stack(mask)
            mask_values = mask_values.to(memory_format=torch.contiguous_format).float()
        if args.model_variant == 'depth2img':
            depth_values = torch.stack(depth)
            depth_values = depth_values.to(memory_format=torch.contiguous_format).float()
        ### no need to do it now when it's loaded by the multiAspectsDataset
        #if args.with_prior_preservation:
        #    input_ids += [example["class_prompt_ids"] for example in examples]
        #    pixel_values += [example["class_images"] for example in examples]
        
        #print(pixel_values)
        #unpack the pixel_values from tensor to list


        pixel_values = torch.stack(pixel_values)
        pixel_values = pixel_values.to(memory_format=torch.contiguous_format).float()
        input_ids = tokenizer.pad(
            {"input_ids": input_ids},
            padding="max_length",
            max_length=tokenizer.model_max_length,
            return_tensors="pt",\
            ).input_ids

        if args.model_variant == 'base':
            batch = {
                "input_ids": input_ids,
                "pixel_values": pixel_values,
                "extra_values": None,
                "tokens" : tokens
            }
        else:
            if args.model_variant == 'depth2img':
                extra_values = depth_values
            elif args.model_variant == 'inpainting':
                extra_values = mask_values
            batch = {
                "input_ids": input_ids,
                "pixel_values": pixel_values,
                "extra_values": extra_values,
                "tokens" : tokens
            }
        return batch

    train_dataloader = torch.utils.data.DataLoader(
        train_dataset, batch_size=args.train_batch_size, shuffle=False, collate_fn=collate_fn, pin_memory=True
    )
    #get the length of the dataset
    train_dataset_length = len(train_dataset)
    #code to check if latent cache needs to be resaved
    #check if last_run.json file exists in logging_dir
    if os.path.exists(logging_dir / "last_run.json"):
        #if it exists, load it
        with open(logging_dir / "last_run.json", "r") as f:
            last_run = json.load(f)
            last_run_batch_size = last_run["batch_size"]
            last_run_dataset_length = last_run["dataset_length"]
            if last_run_batch_size != args.train_batch_size:
                print(f" {bcolors.WARNING}The batch_size has changed since the last run. Regenerating Latent Cache.{bcolors.ENDC}") 

                args.regenerate_latent_cache = True
                #save the new batch_size and dataset_length to last_run.json
            if last_run_dataset_length != train_dataset_length:
                print(f" {bcolors.WARNING}The dataset length has changed since the last run. Regenerating Latent Cache.{bcolors.ENDC}") 

                args.regenerate_latent_cache = True
                #save the new batch_size and dataset_length to last_run.json
        with open(logging_dir / "last_run.json", "w") as f:
            json.dump({"batch_size": args.train_batch_size, "dataset_length": train_dataset_length}, f)
                
    else:
        #if it doesn't exist, create it
        last_run = {"batch_size": args.train_batch_size, "dataset_length": train_dataset_length}
        #create the file
        with open(logging_dir / "last_run.json", "w") as f:
            json.dump(last_run, f)

    
    if args.mixed_precision == "fp16":
        weight_dtype = torch.float16
    elif args.mixed_precision == "bf16":
        weight_dtype = torch.bfloat16
    elif args.mixed_precision == "no":
        weight_dtype = torch.float32
    elif args.mixed_precision == "tf32":
        weight_dtype = torch.float32
        torch.backends.cuda.matmul.allow_tf32 = True
        #torch.set_float32_matmul_precision("medium")

    # Move text_encode and vae to gpu.
    # For mixed precision training we cast the text_encoder and vae weights to half-precision
    # as these models are only used for inference, keeping weights in full precision is not required.
    vae.to(accelerator.device, dtype=weight_dtype)
    if args.use_ema == True:
        ema_unet.to(accelerator.device, dtype=weight_dtype)
    if not args.train_text_encoder:
        text_encoder.to(accelerator.device, dtype=weight_dtype)

    if args.model_variant == 'inpainting':
        if args.use_bucketing:
            wh = set([tuple(x.target_wh) for x in train_dataset.image_train_items])
        else:
            wh = set([tuple([args.resolution, args.resolution]) for x in train_dataset.image_paths])
        extra_latent = {shape: vae.encode(torch.zeros(1, 3, shape[1], shape[0]).to(accelerator.device, dtype=weight_dtype)).latent_dist.mean * 0.18215 for shape in wh}

    cached_dataset = CachedLatentsDataset(batch_size=args.train_batch_size,
    text_encoder=text_encoder,
    tokenizer=tokenizer,
    dtype=weight_dtype,
    model_variant=args.model_variant,
    shuffle_per_epoch=args.shuffle_per_epoch,
    args = args,)

    gen_cache = False
    data_len = len(train_dataloader)
    latent_cache_dir = Path(args.output_dir, "logs", "latent_cache")
    #check if latents_cache.pt exists in the output_dir
    if not os.path.exists(latent_cache_dir):
        os.makedirs(latent_cache_dir)
    for i in range(0,data_len-1):
        if not os.path.exists(os.path.join(latent_cache_dir, f"latents_cache_{i}.pt")):
            gen_cache = True
            break
    if args.regenerate_latent_cache == True:
            files = os.listdir(latent_cache_dir)
            gen_cache = True
            for file in files:
                os.remove(os.path.join(latent_cache_dir,file))
    if gen_cache == False :
        print(f" {bcolors.OKGREEN}Loading Latent Cache from {latent_cache_dir}{bcolors.ENDC}")
        del vae
        if not args.train_text_encoder:
            del text_encoder
        if torch.cuda.is_available():
            torch.cuda.empty_cache()
            torch.cuda.ipc_collect()
        #load all the cached latents into a single dataset
        for i in range(0,data_len-1):
            cached_dataset.add_pt_cache(os.path.join(latent_cache_dir,f"latents_cache_{i}.pt"))
    if gen_cache == True:
        #delete all the cached latents if they exist to avoid problems
        print(f" {bcolors.WARNING}Generating latents cache...{bcolors.ENDC}")
        train_dataset = LatentsDataset([], [], [], [], [])
        counter = 0
        ImageFile.LOAD_TRUNCATED_IMAGES = True
        with torch.no_grad():
            for batch in tqdm(train_dataloader, desc="Caching latents", bar_format='%s{l_bar}%s%s{bar}%s%s{r_bar}%s'%(bcolors.OKBLUE,bcolors.ENDC, bcolors.OKBLUE, bcolors.ENDC,bcolors.OKBLUE,bcolors.ENDC,)):
                cached_conditioning_latent = None
                cached_extra = None
                batch["pixel_values"] = batch["pixel_values"].to(accelerator.device, non_blocking=True, dtype=weight_dtype)
                batch["input_ids"] = batch["input_ids"].to(accelerator.device, non_blocking=True)
                if args.model_variant == "inpainting":
                    batch["extra_values"] = batch["extra_values"].to(accelerator.device, non_blocking=True, dtype=weight_dtype)
                    cached_conditioning_latent = vae.encode(batch["pixel_values"] * (1 - batch["extra_values"])).latent_dist
                    cached_extra = functional.resize(batch["extra_values"], size=cached_conditioning_latent.mean.shape[2:])
                if args.model_variant == "depth2img":
                    batch["extra_values"] = batch["extra_values"].to(accelerator.device, non_blocking=True, dtype=weight_dtype)
                    cached_conditioning_latent = vae.encode(batch["pixel_values"] * (1 - batch["extra_values"])).latent_dist
                    cached_extra = functional.resize(batch["extra_values"], size=cached_conditioning_latent.mean.shape[2:])
                cached_latent = vae.encode(batch["pixel_values"]).latent_dist
                if args.train_text_encoder:
                    cached_text_enc = batch["input_ids"]
                else:
                    cached_text_enc = text_encoder(batch["input_ids"])[0]
                train_dataset.add_latent(cached_latent, cached_text_enc, cached_conditioning_latent, cached_extra, batch["tokens"])
                del batch
                del cached_latent
                del cached_text_enc
                del cached_conditioning_latent
                del cached_extra
                torch.save(train_dataset, os.path.join(latent_cache_dir,f"latents_cache_{counter}.pt"))
                cached_dataset.add_pt_cache(os.path.join(latent_cache_dir,f"latents_cache_{counter}.pt"))
                counter += 1
                train_dataset = LatentsDataset([], [], [], [], [])
                #if counter % 300 == 0:
                    #train_dataloader = torch.utils.data.DataLoader(train_dataset, batch_size=1, collate_fn=lambda x: x, shuffle=False)
                #    gc.collect()
                #    torch.cuda.empty_cache()
                #    accelerator.free_memory()

        #clear vram after caching latents
        del vae
        if not args.train_text_encoder:
            del text_encoder
        if torch.cuda.is_available():
            torch.cuda.empty_cache()
            torch.cuda.ipc_collect()
        #load all the cached latents into a single dataset
    train_dataloader = torch.utils.data.DataLoader(cached_dataset, batch_size=1, collate_fn=lambda x: x, shuffle=False)
    print(f" {bcolors.OKGREEN}Latents are ready.{bcolors.ENDC}")
    # Scheduler and math around the number of training steps.
    overrode_max_train_steps = False
    num_update_steps_per_epoch = len(train_dataloader)
    if args.max_train_steps is None:
        args.max_train_steps = args.num_train_epochs * num_update_steps_per_epoch
        overrode_max_train_steps = True
        
    if args.lr_warmup_steps < 1:
        args.lr_warmup_steps = math.floor(args.lr_warmup_steps * args.max_train_steps / args.gradient_accumulation_steps)

    lr_scheduler = get_scheduler(
        args.lr_scheduler,
        optimizer=optimizer,
        num_warmup_steps=args.lr_warmup_steps * args.gradient_accumulation_steps,
        num_training_steps=args.max_train_steps,
    )

    if args.train_text_encoder and not args.use_ema:
        unet, text_encoder, optimizer, train_dataloader, lr_scheduler = accelerator.prepare(
            unet, text_encoder, optimizer, train_dataloader, lr_scheduler
        )
    elif args.train_text_encoder and args.use_ema:
        unet, text_encoder, ema_unet, optimizer, train_dataloader, lr_scheduler = accelerator.prepare(
            unet, text_encoder, ema_unet, optimizer, train_dataloader, lr_scheduler
        )
    elif not args.train_text_encoder and args.use_ema:
        unet, ema_unet, optimizer, train_dataloader, lr_scheduler = accelerator.prepare(
            unet, ema_unet, optimizer, train_dataloader, lr_scheduler
        )
    elif not args.train_text_encoder and not args.use_ema:
        unet, optimizer, train_dataloader, lr_scheduler = accelerator.prepare(
            unet, optimizer, train_dataloader, lr_scheduler
        )

    # We need to recalculate our total training steps as the size of the training dataloader may have changed.
    num_update_steps_per_epoch = len(train_dataloader)
    if overrode_max_train_steps:
        args.max_train_steps = args.num_train_epochs * num_update_steps_per_epoch
        #print(args.max_train_steps, num_update_steps_per_epoch)
    # Afterwards we recalculate our number of training epochs
    #print(args.max_train_steps, num_update_steps_per_epoch)
    args.num_train_epochs = math.ceil(args.max_train_steps / num_update_steps_per_epoch)

    # We need to initialize the trackers we use, and also store our configuration.
    # The trackers initializes automatically on the main process.
    if accelerator.is_main_process:
        accelerator.init_trackers("dreambooth")
    # Train!
    total_batch_size = args.train_batch_size * accelerator.num_processes * args.gradient_accumulation_steps

    logger.info("***** Running training *****")
    logger.info(f"  Num examples = {len(train_dataset)}")
    logger.info(f"  Num batches each epoch = {len(train_dataloader)}")
    logger.info(f"  Num Epochs = {args.num_train_epochs}")
    logger.info(f"  Instantaneous batch size per device = {args.train_batch_size}")
    logger.info(f"  Total train batch size (w. parallel, distributed & accumulation) = {total_batch_size}")
    logger.info(f"  Gradient Accumulation steps = {args.gradient_accumulation_steps}")
    logger.info(f"  Total optimization steps = {args.max_train_steps}")
    def mid_train_playground(step):
        
        print(f"{bcolors.WARNING} Booting up GUI{bcolors.ENDC}")
        epoch = step // num_update_steps_per_epoch
        if args.train_text_encoder and args.stop_text_encoder_training == True:
            text_enc_model = accelerator.unwrap_model(text_encoder,True)
        elif args.train_text_encoder and args.stop_text_encoder_training > epoch:
            text_enc_model = accelerator.unwrap_model(text_encoder,True)
        elif args.train_text_encoder == False:
            text_enc_model = CLIPTextModel.from_pretrained(args.pretrained_model_name_or_path, subfolder="text_encoder" )
        elif args.train_text_encoder and args.stop_text_encoder_training <= epoch:
            if 'frozen_directory' in locals():
                text_enc_model = CLIPTextModel.from_pretrained(frozen_directory, subfolder="text_encoder")
            else:
                text_enc_model = accelerator.unwrap_model(text_encoder,True)
        scheduler = DPMSolverMultistepScheduler.from_pretrained(args.pretrained_model_name_or_path, subfolder="scheduler")
        unwrapped_unet = accelerator.unwrap_model(unet,True)
        if args.use_ema:
            ema_unet.copy_to(unwrapped_unet.parameters())
            
        pipeline = DiffusionPipeline.from_pretrained(
            args.pretrained_model_name_or_path,
            unet=unwrapped_unet,
            text_encoder=text_enc_model,
            vae=AutoencoderKL.from_pretrained(args.pretrained_vae_name_or_path or args.pretrained_model_name_or_path,subfolder=None if args.pretrained_vae_name_or_path else "vae", safe_serialization=True),
            safety_checker=None,
            torch_dtype=weight_dtype,
            local_files_only=False,
        )
        pipeline.scheduler = scheduler
        if is_xformers_available() and args.attention=='xformers':
            try:
                unet.enable_xformers_memory_efficient_attention()
            except Exception as e:
                logger.warning(
                    "Could not enable memory efficient attention. Make sure xformers is installed"
                    f" correctly and a GPU is available: {e}"
                )
        elif args.attention=='flash_attention':
            tu.replace_unet_cross_attn_to_flash_attention()
        pipeline = pipeline.to(accelerator.device)
        def inference(prompt, negative_prompt, num_samples, height=512, width=512, num_inference_steps=50,seed=-1,guidance_scale=7.5):
            with torch.autocast("cuda"), torch.inference_mode():
                if seed != -1:
                    if g_cuda is None:
                        g_cuda = torch.Generator(device='cuda')
                    else:
                        g_cuda.manual_seed(int(seed))
                else:
                    seed = random.randint(0, 100000)
                    g_cuda = torch.Generator(device='cuda')
                    g_cuda.manual_seed(seed)
                    return pipeline(
                            prompt, height=int(height), width=int(width),
                            negative_prompt=negative_prompt,
                            num_images_per_prompt=int(num_samples),
                            num_inference_steps=int(num_inference_steps), guidance_scale=guidance_scale,
                            generator=g_cuda).images, seed
        
        with gr.Blocks() as demo:
            with gr.Row():
                with gr.Column():
                    prompt = gr.Textbox(label="Prompt", value="photo of zwx dog in a bucket")
                    negative_prompt = gr.Textbox(label="Negative Prompt", value="")
                    run = gr.Button(value="Generate")
                    with gr.Row():
                        num_samples = gr.Number(label="Number of Samples", value=4)
                        guidance_scale = gr.Number(label="Guidance Scale", value=7.5)
                    with gr.Row():
                        height = gr.Number(label="Height", value=512)
                        width = gr.Number(label="Width", value=512)
                    with gr.Row():
                        num_inference_steps = gr.Slider(label="Steps", value=25)
                        seed = gr.Number(label="Seed", value=-1)
                with gr.Column():
                    gallery = gr.Gallery()
                    seedDisplay = gr.Number(label="Used Seed:", value=0)

            run.click(inference, inputs=[prompt, negative_prompt, num_samples, height, width, num_inference_steps,seed, guidance_scale], outputs=[gallery,seedDisplay])
        
        demo.launch(share=True,prevent_thread_lock=True)
        print(f"{bcolors.WARNING}Gradio Session is active, Press 'F12' to resume training{bcolors.ENDC}")
        keyboard.wait('f12')
        demo.close()
        del demo
        del text_enc_model
        del unwrapped_unet
        del pipeline
        return
    def print_instructions():
            print(f"{bcolors.WARNING}Use 'CTRL+SHIFT+G' to open up a GUI to play around with the model (will pause training){bcolors.ENDC}")
            print(f"{bcolors.WARNING}Use 'CTRL+SHIFT+S' to save a checkpoint of the current epoch{bcolors.ENDC}")
            print(f"{bcolors.WARNING}Use 'CTRL+SHIFT+P' to generate samples for current epoch{bcolors.ENDC}")
            print(f"{bcolors.WARNING}Use 'CTRL+SHIFT+Q' to save and quit after the current epoch{bcolors.ENDC}")
            print(f"{bcolors.WARNING}Use 'CTRL+SHIFT+ALT+S' to save a checkpoint of the current step{bcolors.ENDC}")
            print(f"{bcolors.WARNING}Use 'CTRL+SHIFT+ALT+P' to generate samples for current step{bcolors.ENDC}")
            print(f"{bcolors.WARNING}Use 'CTRL+SHIFT+ALT+Q' to save and quit after the current step{bcolors.ENDC}")
            print('')
            print(f"{bcolors.WARNING}Use 'CTRL+H' to print this message again.{bcolors.ENDC}")
    def save_and_sample_weights(step,context='checkpoint',save_model=True):
        try:
            #check how many folders are in the output dir
            #if there are more than 5, delete the oldest one
            #save the model
            #save the optimizer
            #save the lr_scheduler
            #save the args
            height = args.sample_height
            width = args.sample_width
            batch_prompts = []
            if args.sample_from_batch > 0:
                num_samples = args.sample_from_batch if args.sample_from_batch < args.train_batch_size else args.train_batch_size
                batch_prompts = []
                tokens = args.batch_tokens
                if tokens != None:
                    allPrompts = list(set([tokenizer.decode(p).replace('<|endoftext|>','').replace('<|startoftext|>', '') for p in tokens]))
                    if len(allPrompts) < num_samples:
                        num_samples = len(allPrompts)
                    batch_prompts = random.sample(allPrompts, num_samples)
                        

            if args.sample_aspect_ratios:
                #choose random aspect ratio from ASPECTS    
                aspect_ratio = random.choice(ASPECTS)
                height = aspect_ratio[0]
                width = aspect_ratio[1]
            if os.path.exists(args.output_dir):
                if args.detect_full_drive==True:
                    folders = os.listdir(args.output_dir)
                    #check how much space is left on the drive
                    total, used, free = shutil.disk_usage("/")
                    if (free // (2**30)) < 4:
                        #folders.remove("0")
                        #get the folder with the lowest number
                        #oldest_folder = min(folder for folder in folders if folder.isdigit())
                        print(f"{bcolors.FAIL}Drive is almost full, Please make some space to continue training.{bcolors.ENDC}")
                        if args.send_telegram_updates:
                            try:
                                send_telegram_message(f"Drive is almost full, Please make some space to continue training.", args.telegram_chat_id, args.telegram_token)
                            except:
                                pass
                        #count time
                        import time
                        start_time = time.time()
                        import platform
                        while input("Press Enter to continue... if you're on linux we'll wait 5 minutes for you to make space and continue"):
                            #check if five minutes have passed
                            #check if os is linux
                            if 'Linux' in platform.platform():
                                if time.time() - start_time > 300:
                                    break

                        
                        #oldest_folder_path = os.path.join(args.output_dir, oldest_folder)
                        #shutil.rmtree(oldest_folder_path)
            # Create the pipeline using using the trained modules and save it.
            if accelerator.is_main_process:
                if 'step' in context:
                    #what is the current epoch
                    epoch = step // num_update_steps_per_epoch
                else:
                    epoch = step
                if args.train_text_encoder and args.stop_text_encoder_training == True:
                    text_enc_model = accelerator.unwrap_model(text_encoder,True)
                elif args.train_text_encoder and args.stop_text_encoder_training > epoch:
                    text_enc_model = accelerator.unwrap_model(text_encoder,True)
                elif args.train_text_encoder == False:
                    text_enc_model = CLIPTextModel.from_pretrained(args.pretrained_model_name_or_path, subfolder="text_encoder" )
                elif args.train_text_encoder and args.stop_text_encoder_training <= epoch:
                    if 'frozen_directory' in locals():
                        text_enc_model = CLIPTextModel.from_pretrained(frozen_directory, subfolder="text_encoder")
                    else:
                        text_enc_model = accelerator.unwrap_model(text_encoder,True)
                    
                #scheduler = DDIMScheduler(beta_start=0.00085, beta_end=0.012, beta_schedule="scaled_linear", clip_sample=False, set_alpha_to_one=False)
                #scheduler = EulerDiscreteScheduler.from_pretrained(args.pretrained_model_name_or_path, subfolder="scheduler", prediction_type="v_prediction")
                scheduler = DPMSolverMultistepScheduler.from_pretrained(args.pretrained_model_name_or_path, subfolder="scheduler")
                unwrapped_unet = accelerator.unwrap_model(unet,True)
                if args.use_ema:
                    ema_unet.copy_to(unwrapped_unet.parameters())
                    
                pipeline = DiffusionPipeline.from_pretrained(
                    args.pretrained_model_name_or_path,
                    unet=unwrapped_unet,
                    text_encoder=text_enc_model,
                    vae=AutoencoderKL.from_pretrained(args.pretrained_vae_name_or_path or args.pretrained_model_name_or_path,subfolder=None if args.pretrained_vae_name_or_path else "vae",),
                    safety_checker=None,
                    torch_dtype=weight_dtype,
                    local_files_only=False,
                )
                pipeline.scheduler = scheduler
                if is_xformers_available() and args.attention=='xformers':
                    try:
                        unet.enable_xformers_memory_efficient_attention()
                    except Exception as e:
                        logger.warning(
                            "Could not enable memory efficient attention. Make sure xformers is installed"
                            f" correctly and a GPU is available: {e}"
                        )
                elif args.attention=='flash_attention':
                    tu.replace_unet_cross_attn_to_flash_attention()
                save_dir = os.path.join(args.output_dir, f"{context}_{step}")
                sample_dir = os.path.join(args.output_dir, f"samples/{context}_{step}")
                #if sample dir path does not exist, create it
                
                if args.stop_text_encoder_training == True:
                    save_dir = frozen_directory
                if step != 0:
                    if save_model:
                        pipeline.save_pretrained(save_dir,safe_serialization=True)
                        with open(os.path.join(save_dir, "args.json"), "w") as f:
                                json.dump(args.__dict__, f, indent=2)
                    if args.stop_text_encoder_training == True:
                        #delete every folder in frozen_directory but the text encoder
                        for folder in os.listdir(save_dir):
                            if folder != "text_encoder" and os.path.isdir(os.path.join(save_dir, folder)):
                                shutil.rmtree(os.path.join(save_dir, folder))
                imgs = []
                if args.add_sample_prompt is not None or batch_prompts != [] and args.stop_text_encoder_training != True:
                    prompts = []
                    if args.add_sample_prompt is not None:
                        for prompt in args.add_sample_prompt:
                            prompts.append(prompt)
                    if batch_prompts != []:
                        for prompt in batch_prompts:
                            prompts.append(prompt)

                    pipeline = pipeline.to(accelerator.device)
                    pipeline.set_progress_bar_config(disable=True)
                    #sample_dir = os.path.join(save_dir, "samples")
                    #if sample_dir exists, delete it
                    if os.path.exists(sample_dir):
                        shutil.rmtree(sample_dir)
                    os.makedirs(sample_dir, exist_ok=True)
                    with torch.autocast("cuda"), torch.inference_mode():
                        if args.send_telegram_updates:
                            try:
                                send_telegram_message(f"Generating samples for <b>{step}</b> {context}", args.telegram_chat_id, args.telegram_token)
                            except:
                                pass
                        for samplePrompt in prompts:
                            sampleIndex = prompts.index(samplePrompt)
                            #convert sampleIndex to number in words
                            sampleName = f"prompt_{sampleIndex+1}"
                            os.makedirs(os.path.join(sample_dir,sampleName), exist_ok=True)
                            if args.model_variant == 'inpainting':
                                conditioning_image = torch.zeros(1, 3, width, height)
                                mask = torch.ones(1, 1, width, height)
                            if args.model_variant == 'depth2img':
                                #pil new white image
                                test_image = Image.new('RGB', (width, height), (255, 255, 255))
                                depth_image = Image.new('RGB', (width, height), (255, 255, 255))
                                depth = np.array(depth_image.convert("L"))
                                depth = depth.astype(np.float32) / 255.0
                                depth = depth[None, None]
                                depth = torch.from_numpy(depth)
                            for i in tqdm(range(args.n_save_sample) if not args.save_sample_controlled_seed else range(args.n_save_sample+len(args.save_sample_controlled_seed)), desc="Generating samples"):
                                #check if the sample is controlled by a seed
                                if i < args.n_save_sample:
                                    if args.model_variant == 'inpainting':
                                        images = pipeline(samplePrompt, conditioning_image, mask, height=height,width=width, guidance_scale=args.save_guidance_scale, num_inference_steps=args.save_infer_steps).images
                                    if args.model_variant == 'depth2img':
                                        images = pipeline(samplePrompt,image=test_image, height=height,width=width, guidance_scale=args.save_guidance_scale, num_inference_steps=args.save_infer_steps,strength=1.0).images
                                    elif args.model_variant == 'base':
                                        images = pipeline(samplePrompt,height=height,width=width, guidance_scale=args.save_guidance_scale, num_inference_steps=args.save_infer_steps).images
                                    images[0].save(os.path.join(sample_dir,sampleName, f"{sampleName}_{i}.png"))
                                else:
                                    seed = args.save_sample_controlled_seed[i - args.n_save_sample]
                                    generator = torch.Generator("cuda").manual_seed(seed)
                                    if args.model_variant == 'inpainting':
                                        images = pipeline(samplePrompt,conditioning_image, mask,height=height,width=width, guidance_scale=args.save_guidance_scale, num_inference_steps=args.save_infer_steps, generator=generator).images
                                    if args.model_variant == 'depth2img':
                                        images = pipeline(samplePrompt,image=test_image, height=height,width=width, guidance_scale=args.save_guidance_scale, num_inference_steps=args.save_infer_steps,generator=generator,strength=1.0).images
                                    elif args.model_variant == 'base':
                                        images = pipeline(samplePrompt,height=height,width=width, guidance_scale=args.save_guidance_scale, num_inference_steps=args.save_infer_steps, generator=generator).images
                                    images[0].save(os.path.join(sample_dir,sampleName, f"{sampleName}_controlled_seed_{str(seed)}.png"))
                            if args.send_telegram_updates:
                                imgs = []
                                #get all the images from the sample folder
                                dir = os.listdir(os.path.join(sample_dir,sampleName))
                                for file in dir:
                                    if file.endswith(".png"):
                                        #open the image with pil
                                        img = Image.open(os.path.join(sample_dir,sampleName,file))
                                        imgs.append(img)
                                try:
                                    send_media_group(args.telegram_chat_id,args.telegram_token,imgs, caption=f"Samples for the <b>{step}</b> {context} using the prompt:\n\n<b>{samplePrompt}</b>")
                                except:
                                    pass
                    del pipeline
                    del unwrapped_unet
                    if torch.cuda.is_available():
                        torch.cuda.empty_cache()
                        torch.cuda.ipc_collect()
                if save_model == True:
                    print(f"{bcolors.OKGREEN}Weights saved to {save_dir}{bcolors.ENDC}")
                elif save_model == False and len(imgs) > 0:
                    del imgs
                    print(f"{bcolors.OKGREEN}Samples saved to {sample_dir}{bcolors.ENDC}")
        except Exception as e:
            print(e)
            print(f"{bcolors.FAIL} Error occured during sampling, skipping.{bcolors.ENDC}")
            pass

    # Only show the progress bar once on each machine.
    progress_bar_inter_epoch = tqdm(range(num_update_steps_per_epoch),bar_format='%s{l_bar}%s%s{bar}%s%s{r_bar}%s'%(bcolors.OKBLUE,bcolors.ENDC, bcolors.OKGREEN, bcolors.ENDC,bcolors.OKBLUE,bcolors.ENDC,), disable=not accelerator.is_local_main_process)
    progress_bar = tqdm(range(args.max_train_steps),bar_format='%s{l_bar}%s%s{bar}%s%s{r_bar}%s'%(bcolors.OKBLUE,bcolors.ENDC, bcolors.OKBLUE, bcolors.ENDC,bcolors.OKBLUE,bcolors.ENDC,), disable=not accelerator.is_local_main_process)
    progress_bar_e = tqdm(range(args.num_train_epochs),bar_format='%s{l_bar}%s%s{bar}%s%s{r_bar}%s'%(bcolors.OKBLUE,bcolors.ENDC, bcolors.OKGREEN, bcolors.ENDC,bcolors.OKBLUE,bcolors.ENDC,), disable=not accelerator.is_local_main_process)

    progress_bar.set_description("Overall Steps")
    progress_bar_e.set_description("Overall Epochs")
    global_step = 0
    loss_avg = AverageMeter()
    text_enc_context = nullcontext() if args.train_text_encoder else torch.no_grad()
    if args.send_telegram_updates:
        try:
            send_telegram_message(f"Starting training with the following settings:\n\n{format_dict(args.__dict__)}", args.telegram_chat_id, args.telegram_token)
        except:
            pass
    try:
        print(f" {bcolors.OKBLUE}Starting Training!{bcolors.ENDC}")
        try:
            def toggle_gui(event=None):
                if keyboard.is_pressed("ctrl") and keyboard.is_pressed("shift") and keyboard.is_pressed("g"):
                    print(f" {bcolors.WARNING}GUI will boot as soon as the current step is done.{bcolors.ENDC}")
                    nonlocal mid_generation
                    if mid_generation == True:
                        mid_generation = False
                        print(f" {bcolors.WARNING}Cancelled GUI.{bcolors.ENDC}")
                    else:
                        mid_generation = True

            def toggle_checkpoint(event=None):
                if keyboard.is_pressed("ctrl") and keyboard.is_pressed("shift") and keyboard.is_pressed("s") and not keyboard.is_pressed("alt"):
                    print(f" {bcolors.WARNING}Saving the model as soon as this epoch is done.{bcolors.ENDC}")
                    nonlocal mid_checkpoint
                    if mid_checkpoint == True:
                        mid_checkpoint = False
                        print(f" {bcolors.WARNING}Cancelled Checkpointing.{bcolors.ENDC}")
                    else:
                        mid_checkpoint = True

            def toggle_sample(event=None):
                if keyboard.is_pressed("ctrl") and keyboard.is_pressed("shift") and keyboard.is_pressed("p") and not keyboard.is_pressed("alt"):
                    print(f" {bcolors.WARNING}Sampling will begin as soon as this epoch is done.{bcolors.ENDC}")
                    nonlocal mid_sample
                    if mid_sample == True:
                        mid_sample = False
                        print(f" {bcolors.WARNING}Cancelled Sampling.{bcolors.ENDC}")
                    else:
                        mid_sample = True
            def toggle_checkpoint_step(event=None):
                if keyboard.is_pressed("ctrl") and keyboard.is_pressed("shift") and keyboard.is_pressed("alt") and keyboard.is_pressed("s"):
                    print(f" {bcolors.WARNING}Saving the model as soon as this step is done.{bcolors.ENDC}")
                    nonlocal mid_checkpoint_step
                    if mid_checkpoint_step == True:
                        mid_checkpoint_step = False
                        print(f" {bcolors.WARNING}Cancelled Checkpointing.{bcolors.ENDC}")
                    else:
                        mid_checkpoint_step = True

            def toggle_sample_step(event=None):
                if keyboard.is_pressed("ctrl") and keyboard.is_pressed("shift") and keyboard.is_pressed("alt") and keyboard.is_pressed("p"):
                    print(f" {bcolors.WARNING}Sampling will begin as soon as this step is done.{bcolors.ENDC}")
                    nonlocal mid_sample_step
                    if mid_sample_step == True:
                        mid_sample_step = False
                        print(f" {bcolors.WARNING}Cancelled Sampling.{bcolors.ENDC}")
                    else:
                        mid_sample_step = True
            def toggle_quit_and_save_epoch(event=None):
                if keyboard.is_pressed("ctrl") and keyboard.is_pressed("shift") and keyboard.is_pressed("q") and not keyboard.is_pressed("alt"):
                    print(f" {bcolors.WARNING}Quitting and saving the model as soon as this epoch is done.{bcolors.ENDC}")
                    nonlocal mid_quit
                    if mid_quit == True:
                        mid_quit = False
                        print(f" {bcolors.WARNING}Cancelled Quitting.{bcolors.ENDC}")
                    else:
                        mid_quit = True
            def toggle_quit_and_save_step(event=None):
                if keyboard.is_pressed("ctrl") and keyboard.is_pressed("shift") and keyboard.is_pressed("alt") and keyboard.is_pressed("q"):
                    print(f" {bcolors.WARNING}Quitting and saving the model as soon as this step is done.{bcolors.ENDC}")
                    nonlocal mid_quit_step
                    if mid_quit_step == True:
                        mid_quit_step = False
                        print(f" {bcolors.WARNING}Cancelled Quitting.{bcolors.ENDC}")
                    else:
                        mid_quit_step = True
            def help(event=None):
                if keyboard.is_pressed("ctrl") and keyboard.is_pressed("h"):
                    print_instructions()
            keyboard.on_press_key("g", toggle_gui)
            keyboard.on_press_key("s", toggle_checkpoint)
            keyboard.on_press_key("p", toggle_sample)
            keyboard.on_press_key("s", toggle_checkpoint_step)
            keyboard.on_press_key("p", toggle_sample_step)
            keyboard.on_press_key("q", toggle_quit_and_save_epoch)
            keyboard.on_press_key("q", toggle_quit_and_save_step)
            keyboard.on_press_key("h", help)
            print_instructions()
        except Exception as e:
            pass

        mid_generation = False
        mid_checkpoint = False
        mid_sample = False
        mid_checkpoint_step = False
        mid_sample_step = False
        mid_quit = False
        mid_quit_step = False
        #lambda set mid_generation to true
        frozen_directory=args.output_dir + "/frozen_text_encoder"
<<<<<<< HEAD
        
=======
        # Get our limit of token chunks early.
        token_chunks_limit = math.ceil(args.token_limit / 75)
        #tokenzier length
        max_length = tokenizer.model_max_length
        max_standard_tokens = max_length - 2
        if token_chunks_limit < 1:
            token_chunks_limit = 1
>>>>>>> 57a671e3
        for epoch in range(args.num_train_epochs):
            #every 10 epochs print instructions
            unet.train()
            if args.train_text_encoder:
                text_encoder.train()
            
            #save initial weights
            if args.sample_on_training_start==True and epoch==0:
                save_and_sample_weights(epoch,'start',save_model=False)
            
            if args.train_text_encoder and args.stop_text_encoder_training == epoch:
                args.stop_text_encoder_training = True
                if accelerator.is_main_process:
                    print(f" {bcolors.WARNING} Stopping text encoder training{bcolors.ENDC}")   
                    current_percentage = (epoch/args.num_train_epochs)*100
                    #round to the nearest whole number
                    current_percentage = round(current_percentage,0)
                    try:
                        send_telegram_message(f"Text encoder training stopped at epoch {epoch} which is {current_percentage}% of training. Freezing weights and saving.", args.telegram_chat_id, args.telegram_token)   
                    except:
                        pass        
                    if os.path.exists(frozen_directory):
                        #delete the folder if it already exists
                        shutil.rmtree(frozen_directory)
                    os.mkdir(frozen_directory)
                    save_and_sample_weights(epoch,'epoch')
                    args.stop_text_encoder_training = epoch
            progress_bar_inter_epoch.set_description("Steps To Epoch")
            progress_bar_inter_epoch.reset(total=num_update_steps_per_epoch)
            for step, batch in enumerate(train_dataloader):
                with accelerator.accumulate(unet):
                    # Convert images to latent space
                    with torch.no_grad():

                        latent_dist = batch[0][0]
                        latents = latent_dist.sample() * 0.18215
                        if args.model_variant == 'inpainting':
                            conditioning_latent_dist = batch[0][2]
                            mask = batch[0][3]
                            conditioning_latents = conditioning_latent_dist.sample() * 0.18215
                        if args.model_variant == 'depth2img':
                            depth = batch[0][3]
                    if args.sample_from_batch > 0:
                        args.batch_tokens = batch[0][4]
                    # Sample noise that we'll add to the latents
                    noise = torch.randn_like(latents)
                    bsz = latents.shape[0]
                    # Sample a random timestep for each image
                    timesteps = torch.randint(0, noise_scheduler.config.num_train_timesteps, (bsz,), device=latents.device)
                    timesteps = timesteps.long()

                    # Add noise to the latents according to the noise magnitude at each timestep
                    # (this is the forward diffusion process)
                    noisy_latents = noise_scheduler.add_noise(latents, noise, timesteps)

                    # Get the text embedding for conditioning
                    with text_enc_context:
                        if args.train_text_encoder:
<<<<<<< HEAD
                            if args.clip_penultimate == True:
                                encoder_hidden_states = text_encoder(batch[0][1],output_hidden_states=True)
                                encoder_hidden_states = text_encoder.text_model.final_layer_norm(encoder_hidden_states['hidden_states'][-2])
=======
                            tru_len = max(len(x) for x in batch[0][1])
                            max_chunks = np.ceil(tru_len / max_standard_tokens).astype(int)
                            max_len = max_chunks.item() * max_standard_tokens
                            clamp_event = False
                            #print(f"\n\n\nC:{max_chunks}, L:{max_len}, T:{tru_len}")
                            # If we're a properly padded bunch of tokens that have come from the tokeniser padder, train normally;
                            # otherwise we're handling a dropout batch, and thusly need to handle it the normal way. 
                            if tru_len == max_len:
                                # Duplicate batch tensor to prevent irreparably damaging it's token data
                                # Recommended over torch.tensor()
                                n_batch = batch[0][1].clone().detach()
                                z = None
                                for i, x in enumerate(n_batch):
                                    if len(x) < max_len:
                                        n_batch[i] = [*x, *np.full((max_len - len(x)), tokenizer.eos_token_id)]
                                    del i
                                    del x

                                chunks = [n_batch[:, i:i + max_standard_tokens] for i in range(0, max_len, max_standard_tokens)]
                                clamp_chunk = 0
                                for chunk in chunks:
                                    # Hard limit the tokens to fit in memory for the rare event that latent caches that somehow exceed the limit.
                                    if clamp_chunk > (token_chunks_limit):
                                        #print("\nWARNING: Clamped abnormal amount of tokens.\n")
                                        clamp_event = True
                                        del chunk
                                        break
                                    # If we're close to reaching our limit of tokens, force a cache cleaning, and continue
                                    elif clamp_chunk > (token_chunks_limit - 1):
                                        clamp_event = True

                                    chunk = chunk.to(accelerator.device)
                                    chunk = torch.cat((torch.full((chunk.shape[0], 1), tokenizer.bos_token_id).to(accelerator.device), chunk, torch.full((chunk.shape[0], 1), tokenizer.eos_token_id).to(accelerator.device)), 1)
                                    if z is None:
                                        if args.clip_penultimate:
                                            encode = text_encoder(chunk.to(accelerator.device), output_hidden_states=True)
                                            z = text_encoder.text_model.final_layer_norm(encode['hidden_states'][-2])
                                            del encode
                                        else:
                                            encode = text_encoder(chunk.to(accelerator.device), output_hidden_states=True)
                                            z = encode.last_hidden_state
                                            del encode
                                    else:
                                        if args.clip_penultimate:
                                            encode = text_encoder(chunk.to(accelerator.device), output_hidden_states=True)
                                            z = torch.cat((z, text_encoder.text_model.final_layer_norm(encode['hidden_states'][-2])), dim=-2)
                                            del encode
                                        else:
                                            encode = text_encoder(chunk.to(accelerator.device), output_hidden_states=True)
                                            z = torch.cat((z, encode.last_hidden_state), dim=-2)
                                            del encode

                                    clamp_chunk += 1
                                    del chunk
                                
                                encoder_hidden_states = torch.stack(tuple(z))
                                #print encoder_hidden_states type
                                
                                del n_batch
                                del max_chunks
                                del max_len
                                del z
                                del chunks
                                del clamp_chunk
                            else:
                                if args.clip_penultimate == True:
                                    encoder_hidden_states = text_encoder(batch[0][1],output_hidden_states=True)
                                    encoder_hidden_states = text_encoder.text_model.final_layer_norm(encoder_hidden_states['hidden_states'][-2])
                                else:
                                    encoder_hidden_states = text_encoder(batch[0][1])[0]
                            # Clear cache to prevent memory leakage every now and then
                            # Clear Python GC and accelerator cache less often than PyTorch cache and when we're using lots of tokens
                            if global_step % 500 or clamp_event:
                                del clamp_event
                                gc.collect()
                                torch.cuda.empty_cache()
                                accelerator.free_memory()                    
                            elif global_step % 100 == 0:
                                torch.cuda.empty_cache()
                                del clamp_event
>>>>>>> 57a671e3
                            else:
                                encoder_hidden_states = text_encoder(batch[0][1])[0]
                        else:
                            encoder_hidden_states = batch[0][1]

                    # Predict the noise residual
                    if args.model_variant == 'inpainting':
                        if random.uniform(0, 1) < 0.25:
                            # for some steps, predict the unmasked image
                            conditioning_latents = torch.stack([extra_latent[tuple([latents.shape[3]*8, latents.shape[2]*8])].squeeze()] * bsz)
                            mask = torch.ones(bsz, 1, latents.shape[2], latents.shape[3]).to(accelerator.device, dtype=weight_dtype)

                        noisy_inpaint_latents = torch.concat([noisy_latents, mask, conditioning_latents], 1)
                        model_pred = unet(noisy_inpaint_latents, timesteps, encoder_hidden_states).sample
                    elif args.model_variant == 'depth2img':
                        noisy_latents = torch.cat([noisy_latents, depth], dim=1)
                        model_pred = unet(noisy_latents, timesteps, encoder_hidden_states, depth).sample
                    elif args.model_variant == "base":
                        model_pred = unet(noisy_latents, timesteps, encoder_hidden_states).sample
                    

                    # Get the target for loss depending on the prediction type
                    if noise_scheduler.config.prediction_type == "epsilon":
                        target = noise
                    elif noise_scheduler.config.prediction_type == "v_prediction":
                        target = noise_scheduler.get_velocity(latents, noise, timesteps)
                    else:
                        raise ValueError(f"Unknown prediction type {noise_scheduler.config.prediction_type}")
                    if args.model_variant == "inpainting":
                        del timesteps, noise, latents, noisy_latents,noisy_inpaint_latents, encoder_hidden_states
                    elif args.model_variant == "base":
                        del timesteps, noise, latents, noisy_latents, encoder_hidden_states
                    if args.with_prior_preservation:
                        # Chunk the noise and noise_pred into two parts and compute the loss on each part separately.
                        """
                        noise_pred, noise_pred_prior = torch.chunk(noise_pred, 2, dim=0)
                        noise, noise_prior = torch.chunk(noise, 2, dim=0)

                        # Compute instance loss
                        loss = F.mse_loss(noise_pred.float(), noise.float(), reduction="none").mean([1, 2, 3]).mean()

                        # Compute prior loss
                        prior_loss = F.mse_loss(noise_pred_prior.float(), noise_prior.float(), reduction="mean")

                        # Add the prior loss to the instance loss.
                        loss = loss + args.prior_loss_weight * prior_loss
                        """
                        # Chunk the noise and model_pred into two parts and compute the loss on each part separately.
                        model_pred, model_pred_prior = torch.chunk(model_pred, 2, dim=0)
                        target, target_prior = torch.chunk(target, 2, dim=0)
                        loss = F.mse_loss(model_pred.float(), target.float(), reduction="none").mean([1, 2, 3]).mean()
                        prior_loss = F.mse_loss(model_pred_prior.float(), target_prior.float(), reduction="mean")
                        
                    else:
                        loss = F.mse_loss(model_pred.float(), target.float(), reduction="mean")
                    accelerator.backward(loss)
                    if accelerator.sync_gradients:
                        params_to_clip = (
                            itertools.chain(unet.parameters(), text_encoder.parameters())
                            if args.train_text_encoder
                            else unet.parameters()
                        )
                        accelerator.clip_grad_norm_(params_to_clip, args.max_grad_norm)
                    optimizer.step()
                    lr_scheduler.step()
                    optimizer.zero_grad()
                    loss_avg.update(loss.detach_(), bsz)
                    if args.use_ema == True:
                        ema_unet.step(unet.parameters())

                if not global_step % args.log_interval:
                    logs = {"loss": loss_avg.avg.item(), "lr": lr_scheduler.get_last_lr()[0]}
                    progress_bar.set_postfix(**logs)
                    accelerator.log(logs, step=global_step)
                
                

                if global_step > 0 and not global_step % args.sample_step_interval and epoch != 0:
                    save_and_sample_weights(global_step,'step',save_model=False)

                progress_bar.update(1)
                progress_bar_inter_epoch.update(1)
                progress_bar_e.refresh()
                global_step += 1

                if mid_generation==True:
                    mid_train_playground(global_step)
                    mid_generation=False
                if mid_checkpoint_step == True:
                    save_and_sample_weights(global_step,'step',save_model=True)
                    mid_checkpoint_step=False
                if mid_sample_step == True:
                    save_and_sample_weights(global_step,'step',save_model=False)
                    mid_sample_step=False
                if mid_quit_step==True:
                    accelerator.wait_for_everyone()
                    save_and_sample_weights(global_step,'quit_step')
                    quit()
                if global_step >= args.max_train_steps:
                    break
            progress_bar_e.update(1)
            if mid_quit==True:
                accelerator.wait_for_everyone()
                save_and_sample_weights(epoch,'quit_epoch')
                quit()
            if not epoch % args.save_every_n_epoch:
                if args.save_every_n_epoch == 1 and epoch == 0:
                    save_and_sample_weights(epoch,'epoch')
                if epoch != 0:
                    save_and_sample_weights(epoch,'epoch')
                else:
                    pass
                    #save_and_sample_weights(epoch,'epoch',False)
                    print_instructions()
            if epoch % args.save_every_n_epoch and mid_checkpoint==True or mid_sample==True:
                if mid_checkpoint==True:
                    save_and_sample_weights(epoch,'epoch',True)
                    mid_checkpoint=False
                elif mid_sample==True:
                    save_and_sample_weights(epoch,'epoch',False)
                    mid_sample=False
            accelerator.wait_for_everyone()
    except Exception:
        try:
            send_telegram_message("Something went wrong while training! :(", args.telegram_chat_id, args.telegram_token)
            #save_and_sample_weights(global_step,'checkpoint')
            send_telegram_message(f"Saved checkpoint {global_step} on exit", args.telegram_chat_id, args.telegram_token)
        except Exception:
            pass
        raise
    except KeyboardInterrupt:
        send_telegram_message("Training stopped", args.telegram_chat_id, args.telegram_token)
    save_and_sample_weights(args.num_train_epochs,'epoch')
    try:
        send_telegram_message("Training finished!", args.telegram_chat_id, args.telegram_token)
    except:
        pass

    accelerator.end_training()
    


if __name__ == "__main__":
    main()<|MERGE_RESOLUTION|>--- conflicted
+++ resolved
@@ -2444,17 +2444,7 @@
         mid_quit_step = False
         #lambda set mid_generation to true
         frozen_directory=args.output_dir + "/frozen_text_encoder"
-<<<<<<< HEAD
-        
-=======
-        # Get our limit of token chunks early.
-        token_chunks_limit = math.ceil(args.token_limit / 75)
-        #tokenzier length
-        max_length = tokenizer.model_max_length
-        max_standard_tokens = max_length - 2
-        if token_chunks_limit < 1:
-            token_chunks_limit = 1
->>>>>>> 57a671e3
+
         for epoch in range(args.num_train_epochs):
             #every 10 epochs print instructions
             unet.train()
@@ -2513,92 +2503,9 @@
                     # Get the text embedding for conditioning
                     with text_enc_context:
                         if args.train_text_encoder:
-<<<<<<< HEAD
                             if args.clip_penultimate == True:
                                 encoder_hidden_states = text_encoder(batch[0][1],output_hidden_states=True)
                                 encoder_hidden_states = text_encoder.text_model.final_layer_norm(encoder_hidden_states['hidden_states'][-2])
-=======
-                            tru_len = max(len(x) for x in batch[0][1])
-                            max_chunks = np.ceil(tru_len / max_standard_tokens).astype(int)
-                            max_len = max_chunks.item() * max_standard_tokens
-                            clamp_event = False
-                            #print(f"\n\n\nC:{max_chunks}, L:{max_len}, T:{tru_len}")
-                            # If we're a properly padded bunch of tokens that have come from the tokeniser padder, train normally;
-                            # otherwise we're handling a dropout batch, and thusly need to handle it the normal way. 
-                            if tru_len == max_len:
-                                # Duplicate batch tensor to prevent irreparably damaging it's token data
-                                # Recommended over torch.tensor()
-                                n_batch = batch[0][1].clone().detach()
-                                z = None
-                                for i, x in enumerate(n_batch):
-                                    if len(x) < max_len:
-                                        n_batch[i] = [*x, *np.full((max_len - len(x)), tokenizer.eos_token_id)]
-                                    del i
-                                    del x
-
-                                chunks = [n_batch[:, i:i + max_standard_tokens] for i in range(0, max_len, max_standard_tokens)]
-                                clamp_chunk = 0
-                                for chunk in chunks:
-                                    # Hard limit the tokens to fit in memory for the rare event that latent caches that somehow exceed the limit.
-                                    if clamp_chunk > (token_chunks_limit):
-                                        #print("\nWARNING: Clamped abnormal amount of tokens.\n")
-                                        clamp_event = True
-                                        del chunk
-                                        break
-                                    # If we're close to reaching our limit of tokens, force a cache cleaning, and continue
-                                    elif clamp_chunk > (token_chunks_limit - 1):
-                                        clamp_event = True
-
-                                    chunk = chunk.to(accelerator.device)
-                                    chunk = torch.cat((torch.full((chunk.shape[0], 1), tokenizer.bos_token_id).to(accelerator.device), chunk, torch.full((chunk.shape[0], 1), tokenizer.eos_token_id).to(accelerator.device)), 1)
-                                    if z is None:
-                                        if args.clip_penultimate:
-                                            encode = text_encoder(chunk.to(accelerator.device), output_hidden_states=True)
-                                            z = text_encoder.text_model.final_layer_norm(encode['hidden_states'][-2])
-                                            del encode
-                                        else:
-                                            encode = text_encoder(chunk.to(accelerator.device), output_hidden_states=True)
-                                            z = encode.last_hidden_state
-                                            del encode
-                                    else:
-                                        if args.clip_penultimate:
-                                            encode = text_encoder(chunk.to(accelerator.device), output_hidden_states=True)
-                                            z = torch.cat((z, text_encoder.text_model.final_layer_norm(encode['hidden_states'][-2])), dim=-2)
-                                            del encode
-                                        else:
-                                            encode = text_encoder(chunk.to(accelerator.device), output_hidden_states=True)
-                                            z = torch.cat((z, encode.last_hidden_state), dim=-2)
-                                            del encode
-
-                                    clamp_chunk += 1
-                                    del chunk
-                                
-                                encoder_hidden_states = torch.stack(tuple(z))
-                                #print encoder_hidden_states type
-                                
-                                del n_batch
-                                del max_chunks
-                                del max_len
-                                del z
-                                del chunks
-                                del clamp_chunk
-                            else:
-                                if args.clip_penultimate == True:
-                                    encoder_hidden_states = text_encoder(batch[0][1],output_hidden_states=True)
-                                    encoder_hidden_states = text_encoder.text_model.final_layer_norm(encoder_hidden_states['hidden_states'][-2])
-                                else:
-                                    encoder_hidden_states = text_encoder(batch[0][1])[0]
-                            # Clear cache to prevent memory leakage every now and then
-                            # Clear Python GC and accelerator cache less often than PyTorch cache and when we're using lots of tokens
-                            if global_step % 500 or clamp_event:
-                                del clamp_event
-                                gc.collect()
-                                torch.cuda.empty_cache()
-                                accelerator.free_memory()                    
-                            elif global_step % 100 == 0:
-                                torch.cuda.empty_cache()
-                                del clamp_event
->>>>>>> 57a671e3
                             else:
                                 encoder_hidden_states = text_encoder(batch[0][1])[0]
                         else:
