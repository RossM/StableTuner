"""
Copyright 2022 HuggingFace, ShivamShrirao

Licensed under the Apache License, Version 2.0 (the "License");
you may not use this file except in compliance with the License.
You may obtain a copy of the License at

    http://www.apache.org/licenses/LICENSE-2.0

Unless required by applicable law or agreed to in writing, software
distributed under the License is distributed on an "AS IS" BASIS,
WITHOUT WARRANTIES OR CONDITIONS OF ANY KIND, either express or implied.
See the License for the specific language governing permissions and
limitations under the License.
"""
import keyboard
import gradio as gr
import argparse
import random
import hashlib
import itertools
import json
import math
import os
from contextlib import nullcontext
from pathlib import Path
from typing import Optional
import shutil
import torch
import torch.nn.functional as F
import torch.utils.checkpoint
from torch.utils.data import Dataset
import numpy as np
from accelerate import Accelerator
from accelerate.logging import get_logger
from accelerate.utils import set_seed
from diffusers import AutoencoderKL, DDIMScheduler, DDPMScheduler, DiffusionPipeline, UNet2DConditionModel,DiffusionPipeline, DPMSolverMultistepScheduler,EulerDiscreteScheduler
from diffusers.optimization import get_scheduler
from huggingface_hub import HfFolder, Repository, whoami
from torchvision import transforms
from torchvision.transforms import functional
from tqdm.auto import tqdm
from transformers import CLIPTextModel, CLIPTokenizer
from typing import Dict, List, Generator, Tuple
from PIL import Image, ImageFile
from diffusers.utils.import_utils import is_xformers_available
import trainer_util as tu

from clip_segmentation import ClipSeg
import gc
class bcolors:
    HEADER = '\033[95m'
    OKBLUE = '\033[94m'
    OKCYAN = '\033[96m'
    OKGREEN = '\033[92m'
    WARNING = '\033[93m'
    FAIL = '\033[91m'
    ENDC = '\033[0m'
    BOLD = '\033[1m'
    UNDERLINE = '\033[4m'
logger = get_logger(__name__)
def parse_args():
    parser = argparse.ArgumentParser(description="Simple example of a training script.")
    parser.add_argument(
        "--shuffle_per_epoch",
        default=False,
        action="store_true",
        help="Will shffule the dataset per epoch",
    )
    parser.add_argument(
<<<<<<< HEAD
            "--sample_from_batch",
            type=int,
            default=0,
            help=("Number of prompts to sample from the batch for inference"),
        )
    parser.add_argument(
=======
>>>>>>> 8854acd5
        "--attention",
        type=str,
        choices=["xformers", "flash_attention"],
        default="xformers",
        help="Type of attention to use."
    )
    parser.add_argument(
        "--model_variant",
        type=str,
        default='base',
        required=False,
        help="Train Base/Inpaint/Depth2Img",
    )
    parser.add_argument(
        "--aspect_mode",
        type=str,
        default='dynamic',
        required=False,
        help="Path to pretrained model or model identifier from huggingface.co/models.",
    )
    parser.add_argument(
        "--aspect_mode_action_preference",
        type=str,
        default='add',
        required=False,
        help="Path to pretrained model or model identifier from huggingface.co/models.",
    )
    parser.add_argument('--use_ema',default=False,action="store_true", help='Use EMA for finetuning')
    parser.add_argument('--clip_penultimate',default=False,action="store_true", help='Use penultimate CLIP layer for text embedding')
    parser.add_argument("--conditional_dropout", type=float, default=None,required=False, help="Conditional dropout probability")
    parser.add_argument('--disable_cudnn_benchmark', default=False, action="store_true")
    parser.add_argument('--use_text_files_as_captions', default=False, action="store_true")
    
    parser.add_argument(
            "--sample_from_batch",
            type=int,
            default=0,
            help=("Number of prompts to sample from the batch for inference"),
        )
    parser.add_argument(
            "--stop_text_encoder_training",
            type=int,
            default=999999999999999,
            help=("The epoch at which the text_encoder is no longer trained"),
        )
    parser.add_argument(
        "--use_bucketing",
        default=False,
        action="store_true",
        help="Will save and generate samples before training",
    )
    parser.add_argument(
        "--regenerate_latent_cache",
        default=False,
        action="store_true",
        help="Will save and generate samples before training",
    )
    parser.add_argument(
        "--sample_on_training_start",
        default=False,
        action="store_true",
        help="Will save and generate samples before training",
    )

    parser.add_argument(
        "--add_class_images_to_dataset",
        default=False,
        action="store_true",
        help="will generate and add class images to the dataset without using prior reservation in training",
    )
    parser.add_argument(
        "--auto_balance_concept_datasets",
        default=False,
        action="store_true",
        help="will balance the number of images in each concept dataset to match the minimum number of images in any concept dataset",
    )
    parser.add_argument(
        "--sample_aspect_ratios",
        default=False,
        action="store_true",
        help="sample different aspect ratios for each image",
    )
    parser.add_argument(
        "--dataset_repeats",
        type=int,
        default=1,
        help="repeat the dataset this many times",
    )
    parser.add_argument(
        "--save_every_n_epoch",
        type=int,
        default=1,
        help="save on epoch finished",
    )
    parser.add_argument(
        "--pretrained_model_name_or_path",
        type=str,
        default=None,
        required=True,
        help="Path to pretrained model or model identifier from huggingface.co/models.",
    )
    parser.add_argument(
        "--pretrained_vae_name_or_path",
        type=str,
        default=None,
        help="Path to pretrained vae or vae identifier from huggingface.co/models.",
    )
    parser.add_argument(
        "--tokenizer_name",
        type=str,
        default=None,
        help="Pretrained tokenizer name or path if not the same as model_name",
    )
    parser.add_argument(
        "--instance_data_dir",
        type=str,
        default=None,
        help="A folder containing the training data of instance images.",
    )
    parser.add_argument(
        "--class_data_dir",
        type=str,
        default=None,
        help="A folder containing the training data of class images.",
    )
    parser.add_argument(
        "--instance_prompt",
        type=str,
        default=None,
        help="The prompt with identifier specifying the instance",
    )
    parser.add_argument(
        "--class_prompt",
        type=str,
        default=None,
        help="The prompt to specify images in the same class as provided instance images.",
    )
    parser.add_argument(
        "--save_sample_prompt",
        type=str,
        default=None,
        help="The prompt used to generate sample outputs to save.",
    )
    parser.add_argument(
        "--n_save_sample",
        type=int,
        default=4,
        help="The number of samples to save.",
    )
    parser.add_argument(
        "--sample_height",
        type=int,
        default=512,
        help="The number of samples to save.",
    )
    parser.add_argument(
        "--sample_width",
        type=int,
        default=512,
        help="The number of samples to save.",
    )
    parser.add_argument(
        "--save_guidance_scale",
        type=float,
        default=7.5,
        help="CFG for save sample.",
    )
    parser.add_argument(
        "--save_infer_steps",
        type=int,
        default=30,
        help="The number of inference steps for save sample.",
    )
    parser.add_argument(
        "--with_prior_preservation",
        default=False,
        action="store_true",
        help="Flag to add prior preservation loss.",
    )
    parser.add_argument("--prior_loss_weight", type=float, default=1.0, help="The weight of prior preservation loss.")
    parser.add_argument(
        "--num_class_images",
        type=int,
        default=100,
        help=(
            "Minimal class images for prior preservation loss. If not have enough images, additional images will be"
            " sampled with class_prompt."
        ),
    )
    parser.add_argument(
        "--output_dir",
        type=str,
        default="text-inversion-model",
        help="The output directory where the model predictions and checkpoints will be written.",
    )
    parser.add_argument("--seed", type=int, default=None, help="A seed for reproducible training.")
    parser.add_argument(
        "--resolution",
        type=int,
        default=512,
        help=(
            "The resolution for input images, all the images in the train/validation dataset will be resized to this"
            " resolution"
        ),
    )
    parser.add_argument(
        "--center_crop", action="store_true", help="Whether to center crop images before resizing to resolution"
    )
    parser.add_argument("--train_text_encoder", action="store_true", help="Whether to train the text encoder")
    parser.add_argument(
        "--train_batch_size", type=int, default=4, help="Batch size (per device) for the training dataloader."
    )
    parser.add_argument(
        "--sample_batch_size", type=int, default=4, help="Batch size (per device) for sampling images."
    )
    parser.add_argument("--num_train_epochs", type=int, default=1)
    parser.add_argument(
        "--max_train_steps",
        type=int,
        default=None,
        help="Total number of training steps to perform.  If provided, overrides num_train_epochs.",
    )
    parser.add_argument(
        "--gradient_accumulation_steps",
        type=int,
        default=1,
        help="Number of updates steps to accumulate before performing a backward/update pass.",
    )
    parser.add_argument(
        "--gradient_checkpointing",
        action="store_true",
        help="Whether or not to use gradient checkpointing to save memory at the expense of slower backward pass.",
    )
    parser.add_argument(
        "--learning_rate",
        type=float,
        default=5e-6,
        help="Initial learning rate (after the potential warmup period) to use.",
    )
    parser.add_argument(
        "--scale_lr",
        action="store_true",
        default=False,
        help="Scale the learning rate by the number of GPUs, gradient accumulation steps, and batch size.",
    )
    parser.add_argument(
        "--lr_scheduler",
        type=str,
        default="constant",
        help=(
            'The scheduler type to use. Choose between ["linear", "cosine", "cosine_with_restarts", "polynomial",'
            ' "constant", "constant_with_warmup"]'
        ),
    )
    parser.add_argument(
        "--lr_warmup_steps", type=float, default=500, help="Number of steps for the warmup in the lr scheduler."
    )
    parser.add_argument(
        "--use_8bit_adam", action="store_true", help="Whether or not to use 8-bit Adam from bitsandbytes."
    )
    parser.add_argument("--adam_beta1", type=float, default=0.9, help="The beta1 parameter for the Adam optimizer.")
    parser.add_argument("--adam_beta2", type=float, default=0.999, help="The beta2 parameter for the Adam optimizer.")
    parser.add_argument("--adam_weight_decay", type=float, default=1e-2, help="Weight decay to use.")
    parser.add_argument("--adam_epsilon", type=float, default=1e-08, help="Epsilon value for the Adam optimizer")
    parser.add_argument("--max_grad_norm", default=1.0, type=float, help="Max gradient norm.")
    parser.add_argument("--push_to_hub", action="store_true", help="Whether or not to push the model to the Hub.")
    parser.add_argument("--hub_token", type=str, default=None, help="The token to use to push to the Model Hub.")
    parser.add_argument(
        "--hub_model_id",
        type=str,
        default=None,
        help="The name of the repository to keep in sync with the local `output_dir`.",
    )
    parser.add_argument(
        "--logging_dir",
        type=str,
        default="logs",
        help=(
            "[TensorBoard](https://www.tensorflow.org/tensorboard) log directory. Will default to"
            " *output_dir/runs/**CURRENT_DATETIME_HOSTNAME***."
        ),
    )
    parser.add_argument("--log_interval", type=int, default=10, help="Log every N steps.")
    parser.add_argument("--sample_step_interval", type=int, default=100000000000000, help="Sample images every N steps.")
    parser.add_argument(
        "--mixed_precision",
        type=str,
        default="no",
        choices=["no", "fp16", "bf16","tf32"],
        help=(
            "Whether to use mixed precision. Choose"
            "between fp16 and bf16 (bfloat16). Bf16 requires PyTorch >= 1.10."
            "and an Nvidia Ampere GPU."
        ),
    )
    parser.add_argument("--local_rank", type=int, default=-1, help="For distributed training: local_rank")
    parser.add_argument(
        "--concepts_list",
        type=str,
        default=None,
        help="Path to json containing multiple concepts, will overwrite parameters like instance_prompt, class_prompt, etc.",
    )
    parser.add_argument("--save_sample_controlled_seed", type=int, action='append', help="Set a seed for an extra sample image to be constantly saved.")
    parser.add_argument("--detect_full_drive", default=True, action="store_true", help="Delete checkpoints when the drive is full.")
    parser.add_argument("--send_telegram_updates", default=False, action="store_true", help="Send Telegram updates.")
    parser.add_argument("--telegram_chat_id", type=str, default="0", help="Telegram chat ID.")
    parser.add_argument("--telegram_token", type=str, default="0", help="Telegram token.")
    parser.add_argument("--use_deepspeed_adam", default=False, action="store_true", help="Use experimental DeepSpeed Adam 8.")
    parser.add_argument('--append_sample_controlled_seed_action', action='append')
    parser.add_argument('--add_sample_prompt', type=str, action='append')
    parser.add_argument('--use_image_names_as_captions', default=False, action="store_true")
    parser.add_argument('--add_mask_prompt', type=str, default=None, action="append", dest="mask_prompts")
    parser.add_argument('--token_limit', type=int, default=75, help="Token limit, token lengths longer than the next multiple of 75 will be truncated.")
    args = parser.parse_args()
    env_local_rank = int(os.environ.get("LOCAL_RANK", -1))
    if env_local_rank != -1 and env_local_rank != args.local_rank:
        args.local_rank = env_local_rank

    return args


ASPECT_832 = [[832, 832], 
[896, 768], [768, 896], 
[960, 704], [704, 960], 
[1024, 640], [640, 1024], 
[1152, 576], [576, 1152], 
[1280, 512], [512, 1280], 
[1344, 512], [512, 1344], 
[1408, 448], [448, 1408], 
[1472, 448], [448, 1472], 
[1536, 384], [384, 1536], 
[1600, 384], [384, 1600]]

ASPECT_896 = [[896, 896],
[960, 832], [832, 960],
[1024, 768], [768, 1024],
[1088, 704], [704, 1088],
[1152, 704], [704, 1152],
[1216, 640], [640, 1216],
[1280, 640], [640, 1280],
[1344, 576], [576, 1344],
[1408, 576], [576, 1408],
[1472, 512], [512, 1472],
[1536, 512], [512, 1536], 
[1600, 448], [448, 1600], 
[1664, 448], [448, 1664]]
ASPECT_960 = [[896, 896], 
[960, 832], [832, 960], 
[1024, 768], [768, 1024], 
[1088, 704], [704, 1088], 
[1216, 640], [640, 1216], 
[1344, 576], [576, 1344], 
[1472, 512], [512, 1472], 
[1536, 512], [512, 1536], 
[1600, 448], [448, 1600], 
[1664, 448], [448, 1664]]     
ASPECT_1024 = [[1024, 1024], 
[1088, 960], [960, 1088], 
[1152, 896], [896, 1152], 
[1216, 832], [832, 1216], 
[1344, 768], [768, 1344], 
[1472, 704], [704, 1472], 
[1600, 640], [640, 1600], 
[1728, 576], [576, 1728], 
[1792, 576], [576, 1792]]
ASPECT_768 = [[768,768],     # 589824 1:1
    [896,640],[640,896],   # 573440 1.4:1
    [832,704],[704,832],   # 585728 1.181:1
    [960,576],[576,960],   # 552960 1.6:1
    [1024,576],[576,1024], # 524288 1.778:1
    [1088,512],[512,1088], # 497664 2.125:1
    [1152,512],[512,1152], # 589824 2.25:1
    [1216,448],[448,1216], # 552960 2.714:1
    [1280,448],[448,1280], # 573440 2.857:1
    [1344,384],[384,1344], # 518400 3.5:1
    [1408,384],[384,1408], # 540672 3.667:1
    [1472,320],[320,1472], # 470400 4.6:1
    [1536,320],[320,1536], # 491520 4.8:1
]

ASPECT_704 = [[704,704],     # 501,376 1:1
    [768,640],[640,768],   # 491,520 1.2:1
    [832,576],[576,832],   # 458,752 1.444:1
    [896,512],[512,896],   # 458,752 1.75:1
    [960,512],[512,960],   # 491,520 1.875:1
    [1024,448],[448,1024], # 458,752 2.286:1
    [1088,448],[448,1088], # 487,424 2.429:1
    [1152,384],[384,1152], # 442,368 3:1
    [1216,384],[384,1216], # 466,944 3.125:1
    [1280,384],[384,1280], # 491,520 3.333:1
    [1280,320],[320,1280], # 409,600 4:1
    [1408,320],[320,1408], # 450,560 4.4:1
    [1536,320],[320,1536], # 491,520 4.8:1
]

ASPECT_640 = [[640,640],     # 409600 1:1 
    [704,576],[576,704],   # 405504 1.25:1
    [768,512],[512,768],   # 393216 1.5:1
    [896,448],[448,896],   # 401408 2:1
    [1024,384],[384,1024], # 393216 2.667:1
    [1280,320],[320,1280], # 409600 4:1
    [1408,256],[256,1408], # 360448 5.5:1
    [1472,256],[256,1472], # 376832 5.75:1
    [1536,256],[256,1536], # 393216 6:1
    [1600,256],[256,1600], # 409600 6.25:1
]

ASPECT_576 = [[576,576],     # 331776 1:1
    [640,512],[512,640],   # 327680 1.25:1
    [640,448],[448,640],   # 286720 1.4286:1
    [704,448],[448,704],   # 314928 1.5625:1
    [832,384],[384,832],   # 317440 2.1667:1
    [1024,320],[320,1024], # 327680 3.2:1
    [1280,256],[256,1280], # 327680 5:1
]

ASPECTS_512 = [[512,512],      # 262144 1:1
    [576,448],[448,576],   # 258048 1.29:1
    [640,384],[384,640],   # 245760 1.667:1
    [768,320],[320,768],   # 245760 2.4:1
    [832,256],[256,832],   # 212992 3.25:1
    [896,256],[256,896],   # 229376 3.5:1
    [960,256],[256,960],   # 245760 3.75:1
    [1024,256],[256,1024], # 245760 4:1
    ]

#failsafe aspects
ASPECTS = ASPECTS_512
def get_aspect_buckets(resolution,mode=''):
    if resolution < 512:
        raise ValueError("Resolution must be at least 512")
    try: 
        rounded_resolution = int(resolution / 64) * 64
        print(f" {bcolors.WARNING} Rounded resolution to: {rounded_resolution}{bcolors.ENDC}")   
        all_image_sizes = __get_all_aspects()
        if mode == 'MJ':
            #truncate to the first 3 resolutions
            all_image_sizes = [x[0:3] for x in all_image_sizes]
        aspects = next(filter(lambda sizes: sizes[0][0]==rounded_resolution, all_image_sizes), None)
        ASPECTS = aspects
        #print(aspects)
        return aspects
    except Exception as e:
        print(f" {bcolors.FAIL} *** Could not find selected resolution: {rounded_resolution}{bcolors.ENDC}")   

        raise e

def __get_all_aspects():
    return [ASPECTS_512, ASPECT_576, ASPECT_640, ASPECT_704, ASPECT_768,ASPECT_832,ASPECT_896,ASPECT_960,ASPECT_1024]

class AutoBucketing(Dataset):
    def __init__(self,
                    concepts_list,
                    tokenizer=None,
                    flip_p=0.0,
                    repeats=1,
                    debug_level=0,
                    batch_size=1,
                    set='val',
                    resolution=512,
                    center_crop=False,
                    use_image_names_as_captions=True,
                    add_class_images_to_dataset=None,
                    balance_datasets=False,
                    crop_jitter=20,
                    with_prior_loss=False,
                    use_text_files_as_captions=False,
                    aspect_mode='dynamic',
                    action_preference='dynamic',
                    seed=555,
                    model_variant='base',
                    extra_module=None,
                    mask_prompts=None,
                    ):
        
        self.debug_level = debug_level
        self.resolution = resolution
        self.center_crop = center_crop
        self.tokenizer = tokenizer
        self.batch_size = batch_size
        self.concepts_list = concepts_list
        self.use_image_names_as_captions = use_image_names_as_captions
        self.num_train_images = 0
        self.num_reg_images = 0
        self.image_train_items = []
        self.image_reg_items = []
        self.add_class_images_to_dataset = add_class_images_to_dataset
        self.balance_datasets = balance_datasets
        self.crop_jitter = crop_jitter
        self.with_prior_loss = with_prior_loss
        self.use_text_files_as_captions = use_text_files_as_captions
        self.aspect_mode = aspect_mode
        self.action_preference = action_preference
        self.model_variant = model_variant
        self.extra_module = extra_module
        self.image_transforms = transforms.Compose(
            [
                transforms.ToTensor(),
                transforms.Normalize([0.5], [0.5]),
            ]
        )
        self.mask_transforms = transforms.Compose(
            [
                transforms.ToTensor(),
            ]
        )
        self.depth_image_transforms = transforms.Compose(
            [
                transforms.ToTensor(),
            ]
        )
        self.seed = seed
        #shared_dataloader = None
        print(f" {bcolors.WARNING}Creating Auto Bucketing Dataloader{bcolors.ENDC}")

        shared_dataloader = DataLoaderMultiAspect(concepts_list,
         debug_level=debug_level,
         resolution=self.resolution,
         seed=self.seed,
         batch_size=self.batch_size, 
         flip_p=flip_p,
         use_image_names_as_captions=self.use_image_names_as_captions,
         add_class_images_to_dataset=self.add_class_images_to_dataset,
         balance_datasets=self.balance_datasets,
         with_prior_loss=self.with_prior_loss,
         use_text_files_as_captions=self.use_text_files_as_captions,
         aspect_mode=self.aspect_mode,
         action_preference=self.action_preference,
         model_variant=self.model_variant,
         extra_module=self.extra_module,
         mask_prompts=mask_prompts,
        )

        #print(self.image_train_items)
        if self.with_prior_loss and self.add_class_images_to_dataset == False:
            self.image_train_items, self.class_train_items = shared_dataloader.get_all_images()
            self.num_train_images = self.num_train_images + len(self.image_train_items)
            self.num_reg_images = self.num_reg_images + len(self.class_train_items)
            self._length = max(max(math.trunc(self.num_train_images * repeats), batch_size),math.trunc(self.num_reg_images * repeats), batch_size) - self.num_train_images % self.batch_size
            self.num_train_images = self.num_train_images + self.num_reg_images
            
        else:
            self.image_train_items = shared_dataloader.get_all_images()
            self.num_train_images = self.num_train_images + len(self.image_train_items)
            self._length = max(math.trunc(self.num_train_images * repeats), batch_size) - self.num_train_images % self.batch_size

        print()
        print(f" {bcolors.WARNING} ** Validation Set: {set}, steps: {self._length / batch_size:.0f}, repeats: {repeats} {bcolors.ENDC}")
        print()

    
    def __len__(self):
        return self._length

    def __getitem__(self, i):
        idx = i % self.num_train_images
        #print(idx)
        image_train_item = self.image_train_items[idx]
        
        example = self.__get_image_for_trainer(image_train_item,debug_level=self.debug_level)
        if self.with_prior_loss and self.add_class_images_to_dataset == False:
            idx = i % self.num_reg_images
            class_train_item = self.class_train_items[idx]
            example_class = self.__get_image_for_trainer(class_train_item,debug_level=self.debug_level,class_img=True)
            example= {**example, **example_class}
            
        #print the tensor shape
        #print(example['instance_images'].shape)
        #print(example.keys())
        return example
    def normalize8(self,I):
            mn = I.min()
            mx = I.max()

            mx -= mn

            I = ((I - mn)/mx) * 255
            return I.astype(np.uint8)
    def __get_image_for_trainer(self,image_train_item,debug_level=0,class_img=False):
        example = {}
        save = debug_level > 2
        
        if class_img==False:
            image_train_tmp = image_train_item.hydrate(crop=False, save=0, crop_jitter=self.crop_jitter)
            image_train_tmp_image = Image.fromarray(self.normalize8(image_train_tmp.image)).convert("RGB")
            
            example["instance_images"] = self.image_transforms(image_train_tmp_image)
            if self.model_variant == 'inpainting':
                image_train_tmp_mask = Image.fromarray(self.normalize8(image_train_tmp.extra)).convert("L")
                example["mask"] = self.mask_transforms(image_train_tmp_mask)
            if self.model_variant == 'depth2img':
                image_train_tmp_depth = Image.fromarray(self.normalize8(image_train_tmp.extra)).convert("L")
                example["instance_depth_images"] = self.depth_image_transforms(image_train_tmp_depth)
            #print(image_train_tmp.caption)
            example["instance_prompt_ids"] = self.tokenizer(
                image_train_tmp.caption,
                padding="do_not_pad",
                verbose=False,
            ).input_ids
            image_train_item.self_destruct()
            return example

        if class_img==True:
            image_train_tmp = image_train_item.hydrate(crop=False, save=4, crop_jitter=self.crop_jitter)
            image_train_tmp_image = Image.fromarray(self.normalize8(image_train_tmp.image)).convert("RGB")
            if self.model_variant == 'depth2img':
                image_train_tmp_depth = Image.fromarray(self.normalize8(image_train_tmp.extra)).convert("L")
                example["class_depth_images"] = self.depth_image_transforms(image_train_tmp_depth)
            example["class_images"] = self.image_transforms(image_train_tmp_image)
            example["class_prompt_ids"] = self.tokenizer(
                image_train_tmp.caption,
                padding="do_not_pad",
                verbose=False
            ).input_ids
            image_train_item.self_destruct()
            return example

_RANDOM_TRIM = 0.04
class ImageTrainItem(): 
    """
    image: Image
    mask: Image
    identifier: caption,
    target_aspect: (width, height), 
    pathname: path to image file
    flip_p: probability of flipping image (0.0 to 1.0)
    """    
    def __init__(self, image: Image, extra: Image, caption: str, target_wh: list, pathname: str, flip_p=0.0, model_variant='base'):
        self.caption = caption
        self.target_wh = target_wh
        self.pathname = pathname
        self.mask_pathname = os.path.splitext(pathname)[0] + "-masklabel.png"
        self.depth_pathname = os.path.splitext(pathname)[0] + "-depth.png"
        self.flip_p = flip_p
        self.flip = transforms.RandomHorizontalFlip(p=flip_p)
        self.cropped_img = None
        self.model_variant = model_variant
        self.is_dupe = []
        self.variant_warning = False

        if image is None:
            self.image = []
        else:
            self.image = image

        if extra is None:
            self.extra = []
        else:
            self.extra = extra

    def self_destruct(self):
        self.image = []
        self.extra = []
        self.cropped_img = None
        self.is_dupe.append(1)

    def load_image(self, pathname, crop, crop_jitter):
        if len(self.is_dupe) > 0:
            chance = float(len(self.is_dupe)) / 10.0
            self.flip = transforms.RandomHorizontalFlip(p=self.flip_p + chance if chance < 1.0 else 1.0)
            self.crop_jitter = crop_jitter + (len(self.is_dupe) * 10) if crop_jitter < 50 else 50
        image = Image.open(pathname).convert('RGB')

        width, height = image.size
        if crop:
            cropped_img = self.__autocrop(image)
            image = cropped_img.resize((512, 512), resample=Image.Resampling.LANCZOS)
        else:
            width, height = image.size
            jitter_amount = random.randint(0, crop_jitter)

            if self.target_wh[0] == self.target_wh[1]:
                if width > height:
                    left = random.randint(0, width - height)
                    image = image.crop((left, 0, height + left, height))
                    width = height
                elif height > width:
                    top = random.randint(0, height - width)
                    image = image.crop((0, top, width, width + top))
                    height = width
                elif width > self.target_wh[0]:
                    slice = min(int(self.target_wh[0] * _RANDOM_TRIM), width - self.target_wh[0])
                    slicew_ratio = random.random()
                    left = int(slice * slicew_ratio)
                    right = width - int(slice * (1 - slicew_ratio))
                    sliceh_ratio = random.random()
                    top = int(slice * sliceh_ratio)
                    bottom = height - int(slice * (1 - sliceh_ratio))

                    image = image.crop((left, top, right, bottom))
            else:
                image_aspect = width / height
                target_aspect = self.target_wh[0] / self.target_wh[1]
                if image_aspect > target_aspect:
                    new_width = int(height * target_aspect)
                    jitter_amount = max(min(jitter_amount, int(abs(width - new_width) / 2)), 0)
                    left = jitter_amount
                    right = left + new_width
                    image = image.crop((left, 0, right, height))
                else:
                    new_height = int(width / target_aspect)
                    jitter_amount = max(min(jitter_amount, int(abs(height - new_height) / 2)), 0)
                    top = jitter_amount
                    bottom = top + new_height
                    image = image.crop((0, top, width, bottom))
                    # LAZCOS resample
            image = image.resize(self.target_wh, resample=Image.Resampling.LANCZOS)
            # print the pixel count of the image
            # print path to image file
            # print(self.pathname)
            # print(self.image.size[0] * self.image.size[1])
            image = self.flip(image)
        return image

    def hydrate(self, crop=False, save=False, crop_jitter=20):
        """
        crop: hard center crop to 512x512
        save: save the cropped image to disk, for manual inspection of resize/crop
        crop_jitter: randomly shift cropp by N pixels when using multiple aspect ratios to improve training quality
        """

        if not hasattr(self, 'image') or len(self.image) == 0:
            self.image = self.load_image(self.pathname, crop, crop_jitter)
            if self.model_variant == "inpainting":
                if os.path.exists(self.mask_pathname):
                    self.extra = self.load_image(self.mask_pathname, crop, crop_jitter)
                else:
                    if self.variant_warning == False:
                        print(f" {bcolors.FAIL} ** Warning: No mask found for an image, using an empty mask but make sure you're training the right model variant.{bcolors.ENDC}")
                        self.variant_warning = True
                    self.extra = Image.new('RGB', self.image.size, color="white").convert("L")
            if self.model_variant == "depth2img":
                if os.path.exists(self.depth_pathname):
                    self.extra = self.load_image(self.depth_pathname, crop, crop_jitter)
                else:
                    if self.variant_warning == False:
                        print(f" {bcolors.FAIL} ** Warning: No depth found for an image, using an empty depth but make sure you're training the right model variant.{bcolors.ENDC}")
                        self.variant_warning = True
                    self.extra = Image.new('RGB', self.image.size, color="white").convert("L")
        if type(self.image) is not np.ndarray:
            if save: 
                base_name = os.path.basename(self.pathname)
                if not os.path.exists("test/output"):
                    os.makedirs("test/output")
                self.image.save(f"test/output/{base_name}")
            
            self.image = np.array(self.image).astype(np.uint8)

            self.image = (self.image / 127.5 - 1.0).astype(np.float32)
        if self.model_variant != "base":
            if type(self.extra) is not np.ndarray:
                self.extra = np.array(self.extra).astype(np.uint8)

                self.extra = (self.extra / 255.0).astype(np.float32)

        #print(self.image.shape)

        return self

class DataLoaderMultiAspect():
    """
    Data loader for multi-aspect-ratio training and bucketing
    data_root: root folder of training data
    batch_size: number of images per batch
    flip_p: probability of flipping image horizontally (i.e. 0-0.5)
    """
    def __init__(
            self,
            concept_list,
            seed=555,
            debug_level=0,
            resolution=512,
            batch_size=1,
            flip_p=0.0,
            use_image_names_as_captions=True,
            add_class_images_to_dataset=False,
            balance_datasets=False,
            with_prior_loss=False,
            use_text_files_as_captions=False,
            aspect_mode='dynamic',
            action_preference='add',
            model_variant='base',
            extra_module=None,
            mask_prompts=None,
    ):
        self.resolution = resolution
        self.debug_level = debug_level
        self.flip_p = flip_p
        self.use_image_names_as_captions = use_image_names_as_captions
        self.balance_datasets = balance_datasets
        self.with_prior_loss = with_prior_loss
        self.add_class_images_to_dataset = add_class_images_to_dataset
        self.use_text_files_as_captions = use_text_files_as_captions
        self.aspect_mode = aspect_mode
        self.action_preference = action_preference
        self.seed = seed
        self.model_variant = model_variant
        self.extra_module = extra_module
        prepared_train_data = []
        
        self.aspects = get_aspect_buckets(resolution)
        #print(f"* DLMA resolution {resolution}, buckets: {self.aspects}")
        #process sub directories flag
            
        print(f" {bcolors.WARNING} Preloading images...{bcolors.ENDC}")   

        if balance_datasets:
            print(f" {bcolors.WARNING} Balancing datasets...{bcolors.ENDC}") 
            #get the concept with the least number of images in instance_data_dir
            min_concept = min(concept_list, key=lambda x: len(os.listdir(x['instance_data_dir'])))
            #get the number of images in the concept with the least number of images
            min_concept_num_images = len(os.listdir(min_concept['instance_data_dir']))
            print(" Min concept: ",min_concept['instance_data_dir']," with ",min_concept_num_images," images")
            
            balance_cocnept_list = []
            for concept in concept_list:
                #if concept has a key do not balance it
                if 'do_not_balance' in concept:
                    if concept['do_not_balance'] == True:
                        balance_cocnept_list.append(-1)
                    else:
                        balance_cocnept_list.append(min_concept_num_images)
                else:
                        balance_cocnept_list.append(min_concept_num_images)
        for concept in concept_list:
            if 'use_sub_dirs' in concept:
                if concept['use_sub_dirs'] == True:
                    use_sub_dirs = True
                else:
                    use_sub_dirs = False
            else:
                use_sub_dirs = False
            self.image_paths = []
            #self.class_image_paths = []
            min_concept_num_images = None
            if balance_datasets:
                min_concept_num_images = balance_cocnept_list[concept_list.index(concept)]
            data_root = concept['instance_data_dir']
            data_root_class = concept['class_data_dir']
            concept_prompt = concept['instance_prompt']
            concept_class_prompt = concept['class_prompt']
            if 'flip_p' in concept.keys():
                flip_p = concept['flip_p']
                if flip_p == '':
                    flip_p = 0.0
                else:
                    flip_p = float(flip_p)
            self.__recurse_data_root(self=self, recurse_root=data_root,use_sub_dirs=use_sub_dirs)
            random.Random(self.seed).shuffle(self.image_paths)
            if self.model_variant == 'depth2img':
                print(f" {bcolors.WARNING} ** Loading Depth2Img Pipeline To Process Dataset{bcolors.ENDC}")
                self.vae_scale_factor = self.extra_module.depth_images(self.image_paths)
            prepared_train_data.extend(self.__prescan_images(debug_level, self.image_paths, flip_p,use_image_names_as_captions,concept_prompt,use_text_files_as_captions=self.use_text_files_as_captions)[0:min_concept_num_images]) # ImageTrainItem[]
            if add_class_images_to_dataset:
                self.image_paths = []
                self.__recurse_data_root(self=self, recurse_root=data_root_class,use_sub_dirs=use_sub_dirs)
                random.Random(self.seed).shuffle(self.image_paths)
                use_image_names_as_captions = False
                prepared_train_data.extend(self.__prescan_images(debug_level, self.image_paths, flip_p,use_image_names_as_captions,concept_class_prompt,use_text_files_as_captions=self.use_text_files_as_captions)) # ImageTrainItem[]
            
        self.image_caption_pairs = self.__bucketize_images(prepared_train_data, batch_size=batch_size, debug_level=debug_level,aspect_mode=self.aspect_mode,action_preference=self.action_preference)
        if self.with_prior_loss and add_class_images_to_dataset == False:
            self.class_image_caption_pairs = []
            for concept in concept_list:
                self.class_images_path = []
                data_root_class = concept['class_data_dir']
                concept_class_prompt = concept['class_prompt']
                self.__recurse_data_root(self=self, recurse_root=data_root_class,use_sub_dirs=use_sub_dirs,class_images=True)
                random.Random(seed).shuffle(self.image_paths)
                if self.model_variant == 'depth2img':
                    print(f" {bcolors.WARNING} ** Depth2Img To Process Class Dataset{bcolors.ENDC}")
                    self.vae_scale_factor = self.extra_module.depth_images(self.image_paths)
                use_image_names_as_captions = False
                self.class_image_caption_pairs.extend(self.__prescan_images(debug_level, self.class_images_path, flip_p,use_image_names_as_captions,concept_class_prompt,use_text_files_as_captions=self.use_text_files_as_captions))
            self.class_image_caption_pairs = self.__bucketize_images(self.class_image_caption_pairs, batch_size=batch_size, debug_level=debug_level,aspect_mode=self.aspect_mode,action_preference=self.action_preference)
        if self.model_variant == "inpainting" and mask_prompts is not None:
            print(f" {bcolors.WARNING} Checking and generating missing masks...{bcolors.ENDC}")
            clip_seg = ClipSeg()
            clip_seg.mask_images(self.image_paths, mask_prompts)
            del clip_seg
        if debug_level > 0: print(f" * DLMA Example: {self.image_caption_pairs[0]} images")
        #print the length of image_caption_pairs
        print(f" {bcolors.WARNING} Number of image-caption pairs: {len(self.image_caption_pairs)}{bcolors.ENDC}") 
        if len(self.image_caption_pairs) == 0:
            raise Exception("All the buckets are empty. Please check your data or reduce the batch size.")
    def get_all_images(self):
        if self.with_prior_loss == False:
            return self.image_caption_pairs
        else:
            return self.image_caption_pairs, self.class_image_caption_pairs
    def __prescan_images(self,debug_level: int, image_paths: list, flip_p=0.0,use_image_names_as_captions=True,concept=None,use_text_files_as_captions=False):
        """
        Create ImageTrainItem objects with metadata for hydration later 
        """
        decorated_image_train_items = []
        
        for pathname in image_paths:
            identifier = concept 
            if use_image_names_as_captions:
                caption_from_filename = os.path.splitext(os.path.basename(pathname))[0].split("_")[0]
                identifier = caption_from_filename
            if use_text_files_as_captions:
                txt_file_path = os.path.splitext(pathname)[0] + ".txt"

                if os.path.exists(txt_file_path):
                    try:
                        with open(txt_file_path, 'r',encoding='utf-8',errors='ignore') as f:
                            identifier = f.readline().rstrip()
                            f.close()
                            if len(identifier) < 1:
                                raise ValueError(f" *** Could not find valid text in: {txt_file_path}")
                            
                    except Exception as e:
                        print(f" {bcolors.FAIL} *** Error reading {txt_file_path} to get caption, falling back to filename{bcolors.ENDC}") 
                        print(e)
                        identifier = caption_from_filename
                        pass
            #print("identifier: ",identifier)
            image = Image.open(pathname)
            width, height = image.size
            image_aspect = width / height

            target_wh = min(self.aspects, key=lambda aspects:abs(aspects[0]/aspects[1] - image_aspect))

            image_train_item = ImageTrainItem(image=None, extra=None, caption=identifier, target_wh=target_wh, pathname=pathname, flip_p=flip_p,model_variant=self.model_variant)

            decorated_image_train_items.append(image_train_item)
        return decorated_image_train_items

    @staticmethod
    def __bucketize_images(prepared_train_data: list, batch_size=1, debug_level=0,aspect_mode='dynamic',action_preference='add'):
        """
        Put images into buckets based on aspect ratio with batch_size*n images per bucket, discards remainder
        """

        # TODO: this is not terribly efficient but at least linear time
        buckets = {}
        for image_caption_pair in prepared_train_data:
            target_wh = image_caption_pair.target_wh

            if (target_wh[0],target_wh[1]) not in buckets:
                buckets[(target_wh[0],target_wh[1])] = []
            buckets[(target_wh[0],target_wh[1])].append(image_caption_pair)
        print(f" ** Number of buckets: {len(buckets)}")
        for bucket in buckets:
            bucket_len = len(buckets[bucket])
            #real_len = len(buckets[bucket])+1
            #print(real_len)
            truncate_amount = bucket_len % batch_size
            add_amount = batch_size - bucket_len % batch_size
            action = None
            #print(f" ** Bucket {bucket} has {bucket_len} images")
            if aspect_mode == 'dynamic':
                if batch_size == bucket_len:
                    action = None
                elif add_amount < truncate_amount and add_amount != 0 and add_amount != batch_size or truncate_amount == 0:
                    action = 'add'
                    #print(f'should add {add_amount}')
                elif truncate_amount < add_amount and truncate_amount != 0 and truncate_amount != batch_size and batch_size < bucket_len:
                    #print(f'should truncate {truncate_amount}')
                    action = 'truncate'
                    #truncate the bucket
                elif truncate_amount == add_amount:
                    if action_preference == 'add':
                        action = 'add'
                    elif action_preference == 'truncate':
                        action = 'truncate'
                elif batch_size > bucket_len:
                    action = 'add'

            elif aspect_mode == 'add':
                action = 'add'
            elif aspect_mode == 'truncate':
                action = 'truncate'
            if action == None:
                action = None
                #print('no need to add or truncate')
            if action == None:
                #print('test')
                current_bucket_size = bucket_len
                print(f"  ** Bucket {bucket} found {bucket_len}, nice!")
            elif action == 'add':
                #copy the bucket
                shuffleBucket = random.sample(buckets[bucket], bucket_len)
                #add the images to the bucket
                current_bucket_size = bucket_len
                truncate_count = (bucket_len) % batch_size
                #how many images to add to the bucket to fill the batch
                addAmount = batch_size - truncate_count
                if addAmount != batch_size:
                    added=0
                    while added != addAmount:
                        randomIndex = random.randint(0,len(shuffleBucket)-1)
                        #print(str(randomIndex))
                        buckets[bucket].append(shuffleBucket[randomIndex])
                        added+=1
                    print(f"  ** Bucket {bucket} found {bucket_len} images, will {bcolors.OKCYAN}duplicate {added} images{bcolors.ENDC} due to batch size {bcolors.WARNING}{batch_size}{bcolors.ENDC}")
                else:
                    print(f"  ** Bucket {bucket} found {bucket_len}, {bcolors.OKGREEN}nice!{bcolors.ENDC}")
            elif action == 'truncate':
                truncate_count = (bucket_len) % batch_size
                current_bucket_size = bucket_len
                buckets[bucket] = buckets[bucket][:current_bucket_size - truncate_count]
                print(f"  ** Bucket {bucket} found {bucket_len} images, will {bcolors.FAIL}drop {truncate_count} images{bcolors.ENDC} due to batch size {bcolors.WARNING}{batch_size}{bcolors.ENDC}")
            

        # flatten the buckets
        image_caption_pairs = []
        for bucket in buckets:
            image_caption_pairs.extend(buckets[bucket])

        return image_caption_pairs

    @staticmethod
    def __recurse_data_root(self, recurse_root,use_sub_dirs=True,class_images=False):
        progress_bar = tqdm(os.listdir(recurse_root), desc=f" {bcolors.WARNING} ** Processing {recurse_root}{bcolors.ENDC}")
        for f in os.listdir(recurse_root):
            current = os.path.join(recurse_root, f)
            if os.path.isfile(current):
                ext = os.path.splitext(f)[1].lower()
                if '-depth' in f or '-masklabel' in f:
                    progress_bar.update(1)
                    continue
                if ext in ['.jpg', '.jpeg', '.png', '.bmp', '.webp']:
                    #try to open the file to make sure it's a valid image
                    try:
                        img = Image.open(current)
                    except:
                        print(f" ** Skipping {current} because it failed to open, please check the file")
                        progress_bar.update(1)
                        continue
                    del img
                    if class_images == False:
                        self.image_paths.append(current)
                    else:
                        self.class_images_path.append(current)
            progress_bar.update(1)
        if use_sub_dirs:
            sub_dirs = []

            for d in os.listdir(recurse_root):
                current = os.path.join(recurse_root, d)
                if os.path.isdir(current):
                    sub_dirs.append(current)

            for dir in sub_dirs:
                self.__recurse_data_root(self=self, recurse_root=dir)

class NormalDataset(Dataset):
    """
    A dataset to prepare the instance and class images with the prompts for fine-tuning the model.
    It pre-processes the images and the tokenizes prompts.
    """

    def __init__(
        self,
        concepts_list,
        tokenizer,
        with_prior_preservation=True,
        size=512,
        center_crop=False,
        num_class_images=None,
        use_image_names_as_captions=False,
        repeats=1,
        use_text_files_as_captions=False,
        seed=555,
        model_variant='base',
        extra_module=None,
        mask_prompts=None,
    ):
        self.use_image_names_as_captions = use_image_names_as_captions
        self.size = size
        self.center_crop = center_crop
        self.tokenizer = tokenizer
        self.with_prior_preservation = with_prior_preservation
        self.use_text_files_as_captions = use_text_files_as_captions
        self.image_paths = []
        self.class_images_path = []
        self.seed = seed
        self.model_variant = model_variant
        self.variant_warning = False
        self.vae_scale_factor = None
        for concept in concepts_list:
            if 'use_sub_dirs' in concept:
                if concept['use_sub_dirs'] == True:
                    use_sub_dirs = True
                else:
                    use_sub_dirs = False
            else:
                use_sub_dirs = False

            for i in range(repeats):
                self.__recurse_data_root(self, concept,use_sub_dirs=use_sub_dirs)

            if with_prior_preservation:
                for i in range(repeats):
                    self.__recurse_data_root(self, concept,use_sub_dirs=False,class_images=True)
        if self.model_variant == "inpainting" and mask_prompts is not None:
            print(f" {bcolors.WARNING} Checking and generating missing masks{bcolors.ENDC}")
            clip_seg = ClipSeg()
            clip_seg.mask_images(self.image_paths, mask_prompts)
            del clip_seg

        random.Random(seed).shuffle(self.image_paths)
        self.num_instance_images = len(self.image_paths)
        self._length = self.num_instance_images
        self.num_class_images = len(self.class_images_path)
        self._length = max(self.num_class_images, self.num_instance_images)
        if self.model_variant == 'depth2img':
            print(f" {bcolors.WARNING} ** Loading Depth2Img Pipeline To Process Dataset{bcolors.ENDC}")
            self.vae_scale_factor = extra_module.depth_images(self.image_paths)
            if self.with_prior_preservation:
                print(f" {bcolors.WARNING} ** Loading Depth2Img Class Processing{bcolors.ENDC}")
                extra_module.depth_images(self.class_images_path)
        print(f" {bcolors.WARNING} ** Dataset length: {self._length}, {int(self.num_instance_images / repeats)} images using {repeats} repeats{bcolors.ENDC}")

        self.image_transforms = transforms.Compose(
            [
                transforms.Resize(size, interpolation=transforms.InterpolationMode.BILINEAR),
                transforms.CenterCrop(size) if center_crop else transforms.RandomCrop(size),
                transforms.ToTensor(),
                transforms.Normalize([0.5], [0.5]),
            ]
            
        )
        self.mask_transforms = transforms.Compose(
            [
                transforms.Resize(size, interpolation=transforms.InterpolationMode.BILINEAR),
                transforms.CenterCrop(size) if center_crop else transforms.RandomCrop(size),
                transforms.ToTensor(),
            ])

        self.depth_image_transforms = transforms.Compose(
            [
                transforms.Resize(size, interpolation=transforms.InterpolationMode.BILINEAR),
                transforms.CenterCrop(size) if center_crop else transforms.RandomCrop(size),
                transforms.ToTensor(),
            ]
        )

    @staticmethod
    def __recurse_data_root(self, recurse_root,use_sub_dirs=True,class_images=False):
        #if recurse root is a dict
        if isinstance(recurse_root, dict):
            if class_images == True:
                #print(f" {bcolors.WARNING} ** Processing class images: {recurse_root['class_data_dir']}{bcolors.ENDC}")
                concept_token = recurse_root['class_prompt']
                data = recurse_root['class_data_dir']
            else:
                #print(f" {bcolors.WARNING} ** Processing instance images: {recurse_root['instance_data_dir']}{bcolors.ENDC}")
                concept_token = recurse_root['instance_prompt']
                data = recurse_root['instance_data_dir']


        else:
            concept_token = None
        #progress bar
        progress_bar = tqdm(os.listdir(data), desc=f" {bcolors.WARNING} ** Processing {data}{bcolors.ENDC}")
        for f in os.listdir(data):
            current = os.path.join(data, f)
            if os.path.isfile(current):
                if '-depth' in f or '-masklabel' in f:
                    continue
                ext = os.path.splitext(f)[1].lower()
                if ext in ['.jpg', '.jpeg', '.png', '.bmp', '.webp'] and '-masklabel.png' not in f:
                    try:
                        img = Image.open(current)
                    except:
                        print(f" ** Skipping {current} because it failed to open, please check the file")
                        progress_bar.update(1)
                        continue
                    del img
                    if class_images == False:
                        self.image_paths.append([current,concept_token])
                    else:
                        self.class_images_path.append([current,concept_token])
            progress_bar.update(1)
        if use_sub_dirs:
            sub_dirs = []

            for d in os.listdir(data):
                current = os.path.join(data, d)
                if os.path.isdir(current):
                    sub_dirs.append(current)

            for dir in sub_dirs:
                if class_images == False:
                    self.__recurse_data_root(self=self, recurse_root={'instance_data_dir' : dir, 'instance_prompt' : concept_token})
                else:
                    self.__recurse_data_root(self=self, recurse_root={'class_data_dir' : dir, 'class_prompt' : concept_token})
        
    def __len__(self):
        return self._length

    def __getitem__(self, index):
        example = {}
        instance_path, instance_prompt = self.image_paths[index % self.num_instance_images]
        og_prompt = instance_prompt
        instance_image = Image.open(instance_path)
        if self.model_variant == "inpainting":

            mask_pathname = os.path.splitext(instance_path)[0] + "-masklabel.png"
            if os.path.exists(mask_pathname):
                mask = Image.open(mask_pathname).convert("L")
            else:
                if self.variant_warning == False:
                    print(f" {bcolors.FAIL} ** Warning: No mask found for an image, using an empty mask but make sure you're training the right model variant.{bcolors.ENDC}")
                    self.variant_warning = True
                size = instance_image.size
                mask = Image.new('RGB', size, color="white").convert("L")
            example["mask"] = self.mask_transforms(mask)
        if self.model_variant == "depth2img":
            depth_pathname = os.path.splitext(instance_path)[0] + "-depth.png"
            if os.path.exists(depth_pathname):
                depth_image = Image.open(depth_pathname).convert("L")
            else:
                if self.variant_warning == False:
                    print(f" {bcolors.FAIL} ** Warning: No depth image found for an image, using an empty depth image but make sure you're training the right model variant.{bcolors.ENDC}")
                    self.variant_warning = True
                size = instance_image.size
                depth_image = Image.new('RGB', size, color="white").convert("L")
            example["instance_depth_images"] = self.depth_image_transforms(depth_image)

        if self.use_image_names_as_captions == True:
            instance_prompt = str(instance_path).split(os.sep)[-1].split('.')[0].split('_')[0]
        #else if there's a txt file with the same name as the image, read the caption from there
        if self.use_text_files_as_captions == True:
            #if there's a file with the same name as the image, but with a .txt extension, read the caption from there
            #get the last . in the file name
            last_dot = str(instance_path).rfind('.')
            #get the path up to the last dot
            txt_path = str(instance_path)[:last_dot] + '.txt'

            #if txt_path exists, read the caption from there
            if os.path.exists(txt_path):
                with open(txt_path, encoding='utf-8') as f:
                    instance_prompt = f.readline().rstrip()
                    f.close()
                
            
        #print('identifier: ' + instance_prompt)
        instance_image = instance_image.convert("RGB")
        example["instance_images"] = self.image_transforms(instance_image)
        example["instance_prompt_ids"] = self.tokenizer(
            instance_prompt,
            padding="do_not_pad",
            verbose=False
        ).input_ids
        if self.with_prior_preservation:
            class_path, class_prompt = self.class_images_path[index % self.num_class_images]
            class_image = Image.open(class_path)
            if not class_image.mode == "RGB":
                class_image = class_image.convert("RGB")

            if self.model_variant == "inpainting":
                mask_pathname = os.path.splitext(class_path)[0] + "-masklabel.png"
                if os.path.exists(mask_pathname):
                    mask = Image.open(mask_pathname).convert("L")
                else:
                    if self.variant_warning == False:
                        print(f" {bcolors.FAIL} ** Warning: No mask found for an image, using an empty mask but make sure you're training the right model variant.{bcolors.ENDC}")
                        self.variant_warning = True
                    size = instance_image.size
                    mask = Image.new('RGB', size, color="white").convert("L")
                example["class_mask"] = self.mask_transforms(mask)
            if self.model_variant == "depth2img":
                depth_pathname = os.path.splitext(class_path)[0] + "-depth.png"
                if os.path.exists(depth_pathname):
                    depth_image = Image.open(depth_pathname)
                else:
                    if self.variant_warning == False:
                        print(f" {bcolors.FAIL} ** Warning: No depth image found for an image, using an empty depth image but make sure you're training the right model variant.{bcolors.ENDC}")
                        self.variant_warning = True
                    size = instance_image.size
                    depth_image = Image.new('RGB', size, color="white").convert("L")
                example["class_depth_images"] = self.depth_image_transforms(depth_image)
            example["class_images"] = self.image_transforms(class_image)
            example["class_prompt_ids"] = self.tokenizer(
                class_prompt,
                padding="do_not_pad",
                verbose=False
            ).input_ids

        return example


class PromptDataset(Dataset):
    "A simple dataset to prepare the prompts to generate class images on multiple GPUs."

    def __init__(self, prompt, num_samples):
        self.prompt = prompt
        self.num_samples = num_samples

    def __len__(self):
        return self.num_samples

    def __getitem__(self, index):
        example = {}
        example["prompt"] = self.prompt
        example["index"] = index
        return example

class CachedLatentsDataset(Dataset):
    #stores paths and loads latents on the fly
    def __init__(self, cache_paths=(),batch_size=None,tokenizer=None,text_encoder=None,dtype=None,model_variant='base',shuffle_per_epoch=False,args=None):
        self.cache_paths = cache_paths
        self.tokenizer = tokenizer
        self.args = args
        self.text_encoder = text_encoder
        #get text encoder device
        text_encoder_device = next(self.text_encoder.parameters()).device
        self.empty_batch = [self.tokenizer('',padding="do_not_pad",truncation=True,max_length=self.tokenizer.model_max_length,).input_ids for i in range(batch_size)]
        #handle text encoder for empty tokens
        if self.args.train_text_encoder != True:
            self.empty_tokens = tokenizer.pad({"input_ids": self.empty_batch},padding="max_length",max_length=tokenizer.model_max_length,return_tensors="pt",).to(text_encoder_device).input_ids
            self.empty_tokens.to(text_encoder_device, dtype=dtype)
            self.empty_tokens = self.text_encoder(self.empty_tokens)[0]
        else:
            self.empty_tokens = tokenizer.pad({"input_ids": self.empty_batch},padding="max_length",max_length=tokenizer.model_max_length,return_tensors="pt",).input_ids
            self.empty_tokens.to(text_encoder_device, dtype=dtype)

        self.conditional_dropout = args.conditional_dropout
        self.conditional_indexes = []
        self.model_variant = model_variant
        self.shuffle_per_epoch = shuffle_per_epoch
    def __len__(self):
        return len(self.cache_paths)
    def __getitem__(self, index):
        if index == 0:
            if self.shuffle_per_epoch == True:
                self.cache_paths = tuple(random.sample(self.cache_paths, len(self.cache_paths)))
            if len(self.cache_paths) > 1:
                possible_indexes_extension = None
                possible_indexes = list(range(0,len(self.cache_paths)))
                #conditional dropout is a percentage of images to drop from the total cache_paths
                if self.conditional_dropout != None:
                    if len(self.conditional_indexes) == 0:
                        self.conditional_indexes = random.sample(possible_indexes, k=int(math.ceil(len(possible_indexes)*self.conditional_dropout)))
                    else:
                        #pick indexes from the remaining possible indexes
                        possible_indexes_extension = [i for i in possible_indexes if i not in self.conditional_indexes]
                        #duplicate all values in possible_indexes_extension
                        possible_indexes_extension = possible_indexes_extension + possible_indexes_extension
                        possible_indexes_extension = possible_indexes_extension + self.conditional_indexes
                        self.conditional_indexes = random.sample(possible_indexes_extension, k=int(math.ceil(len(possible_indexes)*self.conditional_dropout)))
                        #check for duplicates in conditional_indexes values
                        if len(self.conditional_indexes) != len(set(self.conditional_indexes)):
                            #remove duplicates
                            self.conditional_indexes_non_dupe = list(set(self.conditional_indexes))
                            #add a random value from possible_indexes_extension for each duplicate
                            for i in range(len(self.conditional_indexes) - len(self.conditional_indexes_non_dupe)):
                                while True:
                                    random_value = random.choice(possible_indexes_extension)
                                    if random_value not in self.conditional_indexes_non_dupe:
                                        self.conditional_indexes_non_dupe.append(random_value)
                                        break
                            self.conditional_indexes = self.conditional_indexes_non_dupe
        self.cache = torch.load(self.cache_paths[index])
        self.latents = self.cache.latents_cache[0]
        self.tokens = self.cache.tokens_cache[0]
        self.conditioning_latent_cache = None
        self.extra_cache = None
        if index in self.conditional_indexes:
            self.text_encoder = self.empty_tokens
        else:
            self.text_encoder = self.cache.text_encoder_cache[0]
        if self.model_variant != 'base':
            self.conditioning_latent_cache = self.cache.conditioning_latent_cache[0]
            self.extra_cache = self.cache.extra_cache[0]
        del self.cache
        return self.latents, self.text_encoder, self.conditioning_latent_cache, self.extra_cache, self.tokens

    def add_pt_cache(self, cache_path):
        if len(self.cache_paths) == 0:
            self.cache_paths = (cache_path,)
        else:
            self.cache_paths += (cache_path,)

class LatentsDataset(Dataset):
    def __init__(self, latents_cache=None, text_encoder_cache=None, conditioning_latent_cache=None, extra_cache=None,tokens_cache=None):
        self.latents_cache = latents_cache
        self.text_encoder_cache = text_encoder_cache
        self.conditioning_latent_cache = conditioning_latent_cache
        self.extra_cache = extra_cache
        self.tokens_cache = tokens_cache
    def add_latent(self, latent, text_encoder, cached_conditioning_latent, cached_extra, tokens_cache):
        self.latents_cache.append(latent)
        self.text_encoder_cache.append(text_encoder)
        self.conditioning_latent_cache.append(cached_conditioning_latent)
        self.extra_cache.append(cached_extra)
        self.tokens_cache.append(tokens_cache)
    def __len__(self):
        return len(self.latents_cache)
    def __getitem__(self, index):
        return self.latents_cache[index], self.text_encoder_cache[index], self.conditioning_latent_cache[index], self.extra_cache[index], self.tokens_cache[index]
class AverageMeter:
    def __init__(self, name=None):
        self.name = name
        self.reset()

    def reset(self):
        self.sum = self.count = self.avg = 0

    def update(self, val, n=1):
        self.sum += val * n
        self.count += n
        self.avg = self.sum / self.count

def get_full_repo_name(model_id: str, organization: Optional[str] = None, token: Optional[str] = None):
    if token is None:
        token = HfFolder.get_token()
    if organization is None:
        username = whoami(token)["name"]
        return f"{username}/{model_id}"
    else:
        return f"{organization}/{model_id}"

#function to format a dictionary into a telegram message
def format_dict(d):
    message = ""
    for key, value in d.items():
        #filter keys that have the word "token" in them
        if "token" in key and "tokenizer" not in key:
            value = "TOKEN"
        if 'id' in key:
            value = "ID"
        #if value is a dictionary, format it recursively
        if isinstance(value, dict):
            for k, v in value.items():
                message += f"\n- {k}:  <b>{v}</b> \n"
        elif isinstance(value, list):
            #each value is a new line in the message
            message += f"- {key}:\n\n"
            for v in value:
                    message += f"  <b>{v}</b>\n\n"
        #if value is a list, format it as a list
        else:
            message += f"- {key}:  <b>{value}</b>\n"
    return message

def send_telegram_message(message, chat_id, token):
    url = f"https://api.telegram.org/bot{token}/sendMessage?chat_id={chat_id}&text={message}&parse_mode=html&disable_notification=True"
    import requests
    req = requests.get(url)
    if req.status_code != 200:
        raise ValueError(f"Telegram request failed with status code {req.status_code}")
def send_media_group(chat_id,telegram_token, images, caption=None, reply_to_message_id=None):
        """
        Use this method to send an album of photos. On success, an array of Messages that were sent is returned.
        :param chat_id: chat id
        :param images: list of PIL images to send
        :param caption: caption of image
        :param reply_to_message_id: If the message is a reply, ID of the original message
        :return: response with the sent message
        """
        SEND_MEDIA_GROUP = f'https://api.telegram.org/bot{telegram_token}/sendMediaGroup'
        from io import BytesIO
        import requests
        files = {}
        media = []
        for i, img in enumerate(images):
            with BytesIO() as output:
                img.save(output, format='PNG')
                output.seek(0)
                name = f'photo{i}'
                files[name] = output.read()
                # a list of InputMediaPhoto. attach refers to the name of the file in the files dict
                media.append(dict(type='photo', media=f'attach://{name}'))
        media[0]['caption'] = caption
        media[0]['parse_mode'] = 'HTML'
        return requests.post(SEND_MEDIA_GROUP, data={'chat_id': chat_id, 'media': json.dumps(media),'disable_notification':True, 'reply_to_message_id': reply_to_message_id }, files=files)
def main():
    print(f" {bcolors.OKBLUE}Booting Up StableTuner{bcolors.ENDC}") 
    print(f" {bcolors.OKBLUE}Please wait a moment as we load up some stuff...{bcolors.ENDC}") 
    #torch.cuda.set_per_process_memory_fraction(0.5)
    args = parse_args()
    #temp arg
    args.batch_tokens = None
    if args.disable_cudnn_benchmark:
        torch.backends.cudnn.benchmark = False
    else:
        torch.backends.cudnn.benchmark = True
    if args.send_telegram_updates:
        send_telegram_message(f"Booting up StableTuner!\n", args.telegram_chat_id, args.telegram_token)
    logging_dir = Path(args.output_dir, "logs", args.logging_dir)
    main_sample_dir = os.path.join(args.output_dir, "samples")
    if os.path.exists(main_sample_dir):
            shutil.rmtree(main_sample_dir)
            os.makedirs(main_sample_dir)
    #create logging directory
    if not logging_dir.exists():
        logging_dir.mkdir(parents=True)
    #create output directory
    if not Path(args.output_dir).exists():
        Path(args.output_dir).mkdir(parents=True)
    

    accelerator = Accelerator(
        gradient_accumulation_steps=args.gradient_accumulation_steps,
        mixed_precision=args.mixed_precision if args.mixed_precision != 'tf32' else 'no',
        log_with="tensorboard",
        logging_dir=logging_dir,
    )

    # Currently, it's not possible to do gradient accumulation when training two models with accelerate.accumulate
    # This will be enabled soon in accelerate. For now, we don't allow gradient accumulation when training two models.
    # TODO (patil-suraj): Remove this check when gradient accumulation with two models is enabled in accelerate.
    if args.train_text_encoder and args.gradient_accumulation_steps > 1 and accelerator.num_processes > 1:
        raise ValueError(
            "Gradient accumulation is not supported when training the text encoder in distributed training. "
            "Please set gradient_accumulation_steps to 1. This feature will be supported in the future."
        )

    if args.seed is not None:
        set_seed(args.seed)

    if args.concepts_list is None:
        args.concepts_list = [
            {
                "instance_prompt": args.instance_prompt,
                "class_prompt": args.class_prompt,
                "instance_data_dir": args.instance_data_dir,
                "class_data_dir": args.class_data_dir
            }
        ]
    else:
        with open(args.concepts_list, "r") as f:
            args.concepts_list = json.load(f)

    if args.with_prior_preservation or args.add_class_images_to_dataset:
        pipeline = None
        for concept in args.concepts_list:
            class_images_dir = Path(concept["class_data_dir"])
            class_images_dir.mkdir(parents=True, exist_ok=True)
            cur_class_images = len(list(class_images_dir.iterdir()))

            if cur_class_images < args.num_class_images:
                torch_dtype = torch.float16 if accelerator.device.type == "cuda" else torch.float32
                if pipeline is None:

                    pipeline = DiffusionPipeline.from_pretrained(
                        args.pretrained_model_name_or_path,
                        safety_checker=None,
                        vae=AutoencoderKL.from_pretrained(args.pretrained_vae_name_or_path or args.pretrained_model_name_or_path,subfolder=None if args.pretrained_vae_name_or_path else "vae" ,safe_serialization=True),
                        torch_dtype=torch_dtype,
                         
                    )
                    pipeline.set_progress_bar_config(disable=True)
                    pipeline.to(accelerator.device)
                
                #if args.use_bucketing == False:
                num_new_images = args.num_class_images - cur_class_images
                logger.info(f"Number of class images to sample: {num_new_images}.")

                sample_dataset = PromptDataset(concept["class_prompt"], num_new_images)
                sample_dataloader = torch.utils.data.DataLoader(sample_dataset, batch_size=args.sample_batch_size)
                sample_dataloader = accelerator.prepare(sample_dataloader)
                #else:
                    #create class images that match up to the concept target buckets
                #    instance_images_dir = Path(concept["instance_data_dir"])
                #    cur_instance_images = len(list(instance_images_dir.iterdir()))
                    #target_wh = min(self.aspects, key=lambda aspects:abs(aspects[0]/aspects[1] - image_aspect))
                #    num_new_images = cur_instance_images - cur_class_images
                
                

                with torch.autocast("cuda"):
                    for example in tqdm(
                        sample_dataloader, desc="Generating class images", disable=not accelerator.is_local_main_process
                    ):
                        with torch.autocast("cuda"):
                            images = pipeline(example["prompt"],height=args.resolution,width=args.resolution).images
                        for i, image in enumerate(images):
                            hash_image = hashlib.sha1(image.tobytes()).hexdigest()
                            image_filename = class_images_dir / f"{example['index'][i] + cur_class_images}-{hash_image}.jpg"
                            image.save(image_filename)

        del pipeline
        if torch.cuda.is_available():
            torch.cuda.empty_cache()
            torch.cuda.ipc_collect()
    # Load the tokenizer
    if args.tokenizer_name:
        tokenizer = CLIPTokenizer.from_pretrained(args.tokenizer_name )
    elif args.pretrained_model_name_or_path:
        #print(os.getcwd())
        tokenizer = CLIPTokenizer.from_pretrained(args.pretrained_model_name_or_path, subfolder="tokenizer" )

    # Load models and create wrapper for stable diffusion
    #text_encoder = CLIPTextModel.from_pretrained(args.pretrained_model_name_or_path, subfolder="text_encoder" )
    text_encoder_cls = tu.import_model_class_from_model_name_or_path(args.pretrained_model_name_or_path, None)
    text_encoder = text_encoder_cls.from_pretrained(args.pretrained_model_name_or_path, subfolder="text_encoder" )
    vae = AutoencoderKL.from_pretrained(args.pretrained_vae_name_or_path or args.pretrained_model_name_or_path,subfolder=None if args.pretrained_vae_name_or_path else "vae" )
    unet = UNet2DConditionModel.from_pretrained(args.pretrained_model_name_or_path, subfolder="unet" )
    if is_xformers_available() and args.attention=='xformers':
        try:
            unet.enable_xformers_memory_efficient_attention()
            vae.enable_xformers_memory_efficient_attention()
        except Exception as e:
            logger.warning(
                "Could not enable memory efficient attention. Make sure xformers is installed"
                f" correctly and a GPU is available: {e}"
            )
    elif args.attention=='flash_attention':
        tu.replace_unet_cross_attn_to_flash_attention()
    if args.use_ema == True:
        ema_unet = tu.EMAModel(unet.parameters())
    if args.model_variant == "depth2img":
        d2i = tu.Depth2Img(unet,text_encoder,args.mixed_precision,args.pretrained_model_name_or_path,accelerator)
    vae.requires_grad_(False)
    vae.enable_slicing()
    if not args.train_text_encoder:
        text_encoder.requires_grad_(False)

    if args.gradient_checkpointing:
        unet.enable_gradient_checkpointing()
        if args.train_text_encoder:
            text_encoder.gradient_checkpointing_enable()

    if args.scale_lr:
        args.learning_rate = (
            args.learning_rate * args.gradient_accumulation_steps * args.train_batch_size * accelerator.num_processes
        )

    # Use 8-bit Adam for lower memory usage or to fine-tune the model in 16GB GPUs
    if args.use_8bit_adam and args.use_deepspeed_adam==False:
        try:
            import bitsandbytes as bnb
        except ImportError:
            raise ImportError(
                "To use 8-bit Adam, please install the bitsandbytes library: `pip install bitsandbytes`."
            )
        optimizer_class = bnb.optim.AdamW8bit
    elif args.use_8bit_adam and args.use_deepspeed_adam==True:
        try:
            from deepspeed.ops.adam import DeepSpeedCPUAdam
        except ImportError:
            raise ImportError(
                "To use 8-bit DeepSpeed Adam, try updating your cuda and deepspeed integrations."
            )
        
        optimizer_class = DeepSpeedCPUAdam
    else:
        optimizer_class = torch.optim.AdamW

    params_to_optimize = (
        itertools.chain(unet.parameters(), text_encoder.parameters()) if args.train_text_encoder else unet.parameters()
    )
    optimizer = optimizer_class(
        params_to_optimize,
        lr=args.learning_rate,
        betas=(args.adam_beta1, args.adam_beta2),
        weight_decay=args.adam_weight_decay,
        eps=args.adam_epsilon,
    )
    noise_scheduler = DDPMScheduler.from_config(args.pretrained_model_name_or_path, subfolder="scheduler")

    if args.use_bucketing:
        train_dataset = AutoBucketing(
            concepts_list=args.concepts_list,
            use_image_names_as_captions=args.use_image_names_as_captions,
            batch_size=args.train_batch_size,
            tokenizer=tokenizer,
            add_class_images_to_dataset=args.add_class_images_to_dataset,
            balance_datasets=args.auto_balance_concept_datasets,
            resolution=args.resolution,
            with_prior_loss=False,#args.with_prior_preservation,
            repeats=args.dataset_repeats,
            use_text_files_as_captions=args.use_text_files_as_captions,
            aspect_mode=args.aspect_mode,
            action_preference=args.aspect_mode_action_preference,
            seed=args.seed,
            model_variant=args.model_variant,
            extra_module=None if args.model_variant != "depth2img" else d2i,
            mask_prompts=args.mask_prompts,
        )
    else:
        train_dataset = NormalDataset(
        concepts_list=args.concepts_list,
        tokenizer=tokenizer,
        with_prior_preservation=args.with_prior_preservation,
        size=args.resolution,
        center_crop=args.center_crop,
        num_class_images=args.num_class_images,
        use_image_names_as_captions=args.use_image_names_as_captions,
        repeats=args.dataset_repeats,
        use_text_files_as_captions=args.use_text_files_as_captions,
        seed = args.seed,
        model_variant=args.model_variant,
        extra_module=None if args.model_variant != "depth2img" else d2i,
        mask_prompts=args.mask_prompts,
    )
    def collate_fn(examples):
        #print(examples)
        input_ids = [example["instance_prompt_ids"] for example in examples]
        tokens = input_ids
        pixel_values = [example["instance_images"] for example in examples]
        tokens = input_ids
        if args.model_variant == 'inpainting':
            mask = [example["mask"] for example in examples]
        if args.model_variant == 'depth2img':
            depth = [example["instance_depth_images"] for example in examples]

        # Concat class and instance examples for prior preservation.
        # We do this to avoid doing two forward passes.
        if args.with_prior_preservation:
            input_ids += [example["class_prompt_ids"] for example in examples]
            pixel_values += [example["class_images"] for example in examples]
            if args.model_variant == 'inpainting':
                mask += [example["class_mask"] for example in examples]
            if args.model_variant == 'depth2img':
                depth = [example["class_depth_images"] for example in examples]
        if args.model_variant == 'inpainting':
            mask_values = torch.stack(mask)
            mask_values = mask_values.to(memory_format=torch.contiguous_format).float()
        if args.model_variant == 'depth2img':
            depth_values = torch.stack(depth)
            depth_values = depth_values.to(memory_format=torch.contiguous_format).float()

        #unpack the pixel_values from tensor to list
        pixel_values = torch.stack(pixel_values)
        pixel_values = pixel_values.to(memory_format=torch.contiguous_format).float()

        # Find the maximum length of the input_ids and clip to the next number of 75 tokens to avoid unruly SD front ends failing.
        max_len = max(len(x) for x in input_ids)

        # Calculate the number of chunks needed to process the input_ids in extended mode
        num_chunks = math.ceil(max_len / 75)
        # Prevent zero dimensional tensors due to zero tokens
        if num_chunks < 1:
            num_chunks = 1

        # Trim our total token length into multiples of 75
        len_input = tokenizer.model_max_length - 2
        if num_chunks > 1:
            len_input = (tokenizer.model_max_length * num_chunks) - (num_chunks * 2)
            
        if args.model_variant == 'base':
            batch = {
                "input_ids": input_ids,
                "pixel_values": pixel_values,
                "extra_values": None,
                "tokens" : tokens
            }
        else:
            if args.model_variant == 'depth2img':
                extra_values = depth_values
            elif args.model_variant == 'inpainting':
                extra_values = mask_values
            batch = {
                "input_ids": input_ids,
                "pixel_values": pixel_values,
                "extra_values": extra_values,
                "tokens" : tokens
            }
        return batch

    train_dataloader = torch.utils.data.DataLoader(
        train_dataset, batch_size=args.train_batch_size, shuffle=False, collate_fn=collate_fn, pin_memory=True
    )
    #get the length of the dataset
    train_dataset_length = len(train_dataset)
    #code to check if latent cache needs to be resaved
    #check if last_run.json file exists in logging_dir
    if os.path.exists(logging_dir / "last_run.json"):
        #if it exists, load it
        with open(logging_dir / "last_run.json", "r") as f:
            last_run = json.load(f)
            last_run_batch_size = last_run["batch_size"]
            last_run_dataset_length = last_run["dataset_length"]
            if last_run_batch_size != args.train_batch_size:
                print(f" {bcolors.WARNING}The batch_size has changed since the last run. Regenerating Latent Cache.{bcolors.ENDC}") 

                args.regenerate_latent_cache = True
                #save the new batch_size and dataset_length to last_run.json
            if last_run_dataset_length != train_dataset_length:
                print(f" {bcolors.WARNING}The dataset length has changed since the last run. Regenerating Latent Cache.{bcolors.ENDC}") 

                args.regenerate_latent_cache = True
                #save the new batch_size and dataset_length to last_run.json
        with open(logging_dir / "last_run.json", "w") as f:
            json.dump({"batch_size": args.train_batch_size, "dataset_length": train_dataset_length}, f)
                
    else:
        #if it doesn't exist, create it
        last_run = {"batch_size": args.train_batch_size, "dataset_length": train_dataset_length}
        #create the file
        with open(logging_dir / "last_run.json", "w") as f:
            json.dump(last_run, f)

    
    if args.mixed_precision == "fp16":
        weight_dtype = torch.float16
    elif args.mixed_precision == "bf16":
        weight_dtype = torch.bfloat16
    elif args.mixed_precision == "no":
        weight_dtype = torch.float32
    elif args.mixed_precision == "tf32":
        weight_dtype = torch.float32
        torch.backends.cuda.matmul.allow_tf32 = True
        #torch.set_float32_matmul_precision("medium")

    # Move text_encode and vae to gpu.
    # For mixed precision training we cast the text_encoder and vae weights to half-precision
    # as these models are only used for inference, keeping weights in full precision is not required.
    vae.to(accelerator.device, dtype=weight_dtype)
    if args.use_ema == True:
        ema_unet.to(accelerator.device, dtype=weight_dtype)
    if not args.train_text_encoder:
        text_encoder.to(accelerator.device, dtype=weight_dtype)

    if args.model_variant == 'inpainting':
        if args.use_bucketing:
            wh = set([tuple(x.target_wh) for x in train_dataset.image_train_items])
        else:
            wh = set([tuple([args.resolution, args.resolution]) for x in train_dataset.image_paths])
        extra_latent = {shape: vae.encode(torch.zeros(1, 3, shape[1], shape[0]).to(accelerator.device, dtype=weight_dtype)).latent_dist.mean * 0.18215 for shape in wh}

    cached_dataset = CachedLatentsDataset(batch_size=args.train_batch_size,
    text_encoder=text_encoder,
    tokenizer=tokenizer,
    dtype=weight_dtype,
    model_variant=args.model_variant,
    shuffle_per_epoch=args.shuffle_per_epoch,
    args = args,)
<<<<<<< HEAD
=======

>>>>>>> 8854acd5
    gen_cache = False
    data_len = len(train_dataloader)
    latent_cache_dir = Path(args.output_dir, "logs", "latent_cache")
    #check if latents_cache.pt exists in the output_dir
    if not os.path.exists(latent_cache_dir):
        os.makedirs(latent_cache_dir)
    for i in range(0,data_len-1):
        if not os.path.exists(os.path.join(latent_cache_dir, f"latents_cache_{i}.pt")):
            gen_cache = True
            break
    if args.regenerate_latent_cache == True:
            files = os.listdir(latent_cache_dir)
            gen_cache = True
            for file in files:
                os.remove(os.path.join(latent_cache_dir,file))
    if gen_cache == False :
        print(f" {bcolors.OKGREEN}Loading Latent Cache from {latent_cache_dir}{bcolors.ENDC}")
        del vae
        if not args.train_text_encoder:
            del text_encoder
        if torch.cuda.is_available():
            torch.cuda.empty_cache()
            torch.cuda.ipc_collect()
        #load all the cached latents into a single dataset
        for i in range(0,data_len-1):
            cached_dataset.add_pt_cache(os.path.join(latent_cache_dir,f"latents_cache_{i}.pt"))
    if gen_cache == True:
        #delete all the cached latents if they exist to avoid problems
        print(f" {bcolors.WARNING}Generating latents cache...{bcolors.ENDC}")
        train_dataset = LatentsDataset([], [], [], [], [])
        counter = 0
        ImageFile.LOAD_TRUNCATED_IMAGES = True
        with torch.no_grad():
            for batch in tqdm(train_dataloader, desc="Caching latents", bar_format='%s{l_bar}%s%s{bar}%s%s{r_bar}%s'%(bcolors.OKBLUE,bcolors.ENDC, bcolors.OKBLUE, bcolors.ENDC,bcolors.OKBLUE,bcolors.ENDC,)):
                cached_conditioning_latent = None
                cached_extra = None
                batch["pixel_values"] = batch["pixel_values"].to(accelerator.device, non_blocking=True, dtype=weight_dtype)
                batch["input_ids"] = batch["input_ids"].to(accelerator.device, non_blocking=True)
                if args.model_variant == "inpainting":
                    batch["extra_values"] = batch["extra_values"].to(accelerator.device, non_blocking=True, dtype=weight_dtype)
                    cached_conditioning_latent = vae.encode(batch["pixel_values"] * (1 - batch["extra_values"])).latent_dist
                    cached_extra = functional.resize(batch["extra_values"], size=cached_conditioning_latent.mean.shape[2:])
                if args.model_variant == "depth2img":
                    batch["extra_values"] = batch["extra_values"].to(accelerator.device, non_blocking=True, dtype=weight_dtype)
                    cached_conditioning_latent = vae.encode(batch["pixel_values"] * (1 - batch["extra_values"])).latent_dist
                    cached_extra = functional.resize(batch["extra_values"], size=cached_conditioning_latent.mean.shape[2:])
                cached_latent = vae.encode(batch["pixel_values"]).latent_dist
                if args.train_text_encoder:
                    cached_text_enc = batch["input_ids"]
                else:
                    cached_text_enc = text_encoder(batch["input_ids"])[0]
                train_dataset.add_latent(cached_latent, cached_text_enc, cached_conditioning_latent, cached_extra, batch["tokens"])
                del batch
                del cached_latent
                del cached_text_enc
                del cached_conditioning_latent
                del cached_extra
                torch.save(train_dataset, os.path.join(latent_cache_dir,f"latents_cache_{counter}.pt"))
                cached_dataset.add_pt_cache(os.path.join(latent_cache_dir,f"latents_cache_{counter}.pt"))
                counter += 1
                train_dataset = LatentsDataset([], [], [], [], [])
                #if counter % 300 == 0:
                    #train_dataloader = torch.utils.data.DataLoader(train_dataset, batch_size=1, collate_fn=lambda x: x, shuffle=False)
                #    gc.collect()
                #    torch.cuda.empty_cache()
                #    accelerator.free_memory()

        #clear vram after caching latents
        del vae
        if not args.train_text_encoder:
            del text_encoder
        if torch.cuda.is_available():
            torch.cuda.empty_cache()
            torch.cuda.ipc_collect()
<<<<<<< HEAD
=======
        #load all the cached latents into a single dataset
>>>>>>> 8854acd5
    train_dataloader = torch.utils.data.DataLoader(cached_dataset, batch_size=1, collate_fn=lambda x: x, shuffle=False)
    print(f" {bcolors.OKGREEN}Latents are ready.{bcolors.ENDC}")
    # Scheduler and math around the number of training steps.
    overrode_max_train_steps = False
    num_update_steps_per_epoch = len(train_dataloader)
    if args.max_train_steps is None:
        args.max_train_steps = args.num_train_epochs * num_update_steps_per_epoch
        overrode_max_train_steps = True
        
    if args.lr_warmup_steps < 1:
        args.lr_warmup_steps = math.floor(args.lr_warmup_steps * args.max_train_steps / args.gradient_accumulation_steps)

    lr_scheduler = get_scheduler(
        args.lr_scheduler,
        optimizer=optimizer,
        num_warmup_steps=args.lr_warmup_steps * args.gradient_accumulation_steps,
        num_training_steps=args.max_train_steps,
    )

    if args.train_text_encoder and not args.use_ema:
        unet, text_encoder, optimizer, train_dataloader, lr_scheduler = accelerator.prepare(
            unet, text_encoder, optimizer, train_dataloader, lr_scheduler
        )
    elif args.train_text_encoder and args.use_ema:
        unet, text_encoder, ema_unet, optimizer, train_dataloader, lr_scheduler = accelerator.prepare(
            unet, text_encoder, ema_unet, optimizer, train_dataloader, lr_scheduler
        )
    elif not args.train_text_encoder and args.use_ema:
        unet, ema_unet, optimizer, train_dataloader, lr_scheduler = accelerator.prepare(
            unet, ema_unet, optimizer, train_dataloader, lr_scheduler
        )
    elif not args.train_text_encoder and not args.use_ema:
        unet, optimizer, train_dataloader, lr_scheduler = accelerator.prepare(
            unet, optimizer, train_dataloader, lr_scheduler
        )

    # We need to recalculate our total training steps as the size of the training dataloader may have changed.
    num_update_steps_per_epoch = len(train_dataloader)
    if overrode_max_train_steps:
        args.max_train_steps = args.num_train_epochs * num_update_steps_per_epoch
        #print(args.max_train_steps, num_update_steps_per_epoch)
    # Afterwards we recalculate our number of training epochs
    #print(args.max_train_steps, num_update_steps_per_epoch)
    args.num_train_epochs = math.ceil(args.max_train_steps / num_update_steps_per_epoch)

    # We need to initialize the trackers we use, and also store our configuration.
    # The trackers initializes automatically on the main process.
    if accelerator.is_main_process:
        accelerator.init_trackers("dreambooth")
    # Train!
    total_batch_size = args.train_batch_size * accelerator.num_processes * args.gradient_accumulation_steps

    logger.info("***** Running training *****")
    logger.info(f"  Num examples = {len(train_dataset)}")
    logger.info(f"  Num batches each epoch = {len(train_dataloader)}")
    logger.info(f"  Num Epochs = {args.num_train_epochs}")
    logger.info(f"  Instantaneous batch size per device = {args.train_batch_size}")
    logger.info(f"  Total train batch size (w. parallel, distributed & accumulation) = {total_batch_size}")
    logger.info(f"  Gradient Accumulation steps = {args.gradient_accumulation_steps}")
    logger.info(f"  Total optimization steps = {args.max_train_steps}")
    def mid_train_playground(step):
        
        print(f"{bcolors.WARNING} Booting up GUI{bcolors.ENDC}")
        epoch = step // num_update_steps_per_epoch
        if args.train_text_encoder and args.stop_text_encoder_training == True:
            text_enc_model = accelerator.unwrap_model(text_encoder,True)
        elif args.train_text_encoder and args.stop_text_encoder_training > epoch:
            text_enc_model = accelerator.unwrap_model(text_encoder,True)
        elif args.train_text_encoder == False:
            text_enc_model = CLIPTextModel.from_pretrained(args.pretrained_model_name_or_path, subfolder="text_encoder" )
        elif args.train_text_encoder and args.stop_text_encoder_training <= epoch:
            if 'frozen_directory' in locals():
                text_enc_model = CLIPTextModel.from_pretrained(frozen_directory, subfolder="text_encoder")
            else:
                text_enc_model = accelerator.unwrap_model(text_encoder,True)
        scheduler = DPMSolverMultistepScheduler.from_pretrained(args.pretrained_model_name_or_path, subfolder="scheduler")
        unwrapped_unet = accelerator.unwrap_model(unet,True)
        if args.use_ema:
            ema_unet.copy_to(unwrapped_unet.parameters())
            
        pipeline = DiffusionPipeline.from_pretrained(
            args.pretrained_model_name_or_path,
            unet=unwrapped_unet,
            text_encoder=text_enc_model,
            vae=AutoencoderKL.from_pretrained(args.pretrained_vae_name_or_path or args.pretrained_model_name_or_path,subfolder=None if args.pretrained_vae_name_or_path else "vae", safe_serialization=True),
            safety_checker=None,
            torch_dtype=weight_dtype,
            local_files_only=False,
        )
        pipeline.scheduler = scheduler
        if is_xformers_available() and args.attention=='xformers':
            try:
                unet.enable_xformers_memory_efficient_attention()
            except Exception as e:
                logger.warning(
                    "Could not enable memory efficient attention. Make sure xformers is installed"
                    f" correctly and a GPU is available: {e}"
                )
        elif args.attention=='flash_attention':
            tu.replace_unet_cross_attn_to_flash_attention()
        pipeline = pipeline.to(accelerator.device)
        def inference(prompt, negative_prompt, num_samples, height=512, width=512, num_inference_steps=50,seed=-1,guidance_scale=7.5):
            with torch.autocast("cuda"), torch.inference_mode():
                if seed != -1:
                    if g_cuda is None:
                        g_cuda = torch.Generator(device='cuda')
                    else:
                        g_cuda.manual_seed(int(seed))
                else:
                    seed = random.randint(0, 100000)
                    g_cuda = torch.Generator(device='cuda')
                    g_cuda.manual_seed(seed)
                    return pipeline(
                            prompt, height=int(height), width=int(width),
                            negative_prompt=negative_prompt,
                            num_images_per_prompt=int(num_samples),
                            num_inference_steps=int(num_inference_steps), guidance_scale=guidance_scale,
                            generator=g_cuda).images, seed
        
        with gr.Blocks() as demo:
            with gr.Row():
                with gr.Column():
                    prompt = gr.Textbox(label="Prompt", value="photo of zwx dog in a bucket")
                    negative_prompt = gr.Textbox(label="Negative Prompt", value="")
                    run = gr.Button(value="Generate")
                    with gr.Row():
                        num_samples = gr.Number(label="Number of Samples", value=4)
                        guidance_scale = gr.Number(label="Guidance Scale", value=7.5)
                    with gr.Row():
                        height = gr.Number(label="Height", value=512)
                        width = gr.Number(label="Width", value=512)
                    with gr.Row():
                        num_inference_steps = gr.Slider(label="Steps", value=25)
                        seed = gr.Number(label="Seed", value=-1)
                with gr.Column():
                    gallery = gr.Gallery()
                    seedDisplay = gr.Number(label="Used Seed:", value=0)

            run.click(inference, inputs=[prompt, negative_prompt, num_samples, height, width, num_inference_steps,seed, guidance_scale], outputs=[gallery,seedDisplay])
        
        demo.launch(share=True,prevent_thread_lock=True)
        print(f"{bcolors.WARNING}Gradio Session is active, Press 'F12' to resume training{bcolors.ENDC}")
        keyboard.wait('f12')
        demo.close()
        del demo
        del text_enc_model
        del unwrapped_unet
        del pipeline
        return
    def print_instructions():
            print(f"{bcolors.WARNING}Use 'CTRL+SHIFT+G' to open up a GUI to play around with the model (will pause training){bcolors.ENDC}")
            print(f"{bcolors.WARNING}Use 'CTRL+SHIFT+S' to save a checkpoint of the current epoch{bcolors.ENDC}")
            print(f"{bcolors.WARNING}Use 'CTRL+SHIFT+P' to generate samples for current epoch{bcolors.ENDC}")
            print(f"{bcolors.WARNING}Use 'CTRL+SHIFT+Q' to save and quit after the current epoch{bcolors.ENDC}")
            print(f"{bcolors.WARNING}Use 'CTRL+SHIFT+ALT+S' to save a checkpoint of the current step{bcolors.ENDC}")
            print(f"{bcolors.WARNING}Use 'CTRL+SHIFT+ALT+P' to generate samples for current step{bcolors.ENDC}")
            print(f"{bcolors.WARNING}Use 'CTRL+SHIFT+ALT+Q' to save and quit after the current step{bcolors.ENDC}")
            print('')
            print(f"{bcolors.WARNING}Use 'CTRL+H' to print this message again.{bcolors.ENDC}")
    def save_and_sample_weights(step,context='checkpoint',save_model=True):
        try:
            #check how many folders are in the output dir
            #if there are more than 5, delete the oldest one
            #save the model
            #save the optimizer
            #save the lr_scheduler
            #save the args
            height = args.sample_height
            width = args.sample_width
            batch_prompts = []
            if args.sample_from_batch > 0:
                num_samples = args.sample_from_batch if args.sample_from_batch < args.train_batch_size else args.train_batch_size
                batch_prompts = []
                tokens = args.batch_tokens
                if tokens != None:
                    allPrompts = list(set([tokenizer.decode(p).replace('<|endoftext|>','').replace('<|startoftext|>', '') for p in tokens]))
                    if len(allPrompts) < num_samples:
                        num_samples = len(allPrompts)
                    batch_prompts = random.sample(allPrompts, num_samples)
                        

            if args.sample_aspect_ratios:
                #choose random aspect ratio from ASPECTS    
                aspect_ratio = random.choice(ASPECTS)
                height = aspect_ratio[0]
                width = aspect_ratio[1]
            if os.path.exists(args.output_dir):
                if args.detect_full_drive==True:
                    folders = os.listdir(args.output_dir)
                    #check how much space is left on the drive
                    total, used, free = shutil.disk_usage("/")
                    if (free // (2**30)) < 4:
                        #folders.remove("0")
                        #get the folder with the lowest number
                        #oldest_folder = min(folder for folder in folders if folder.isdigit())
                        print(f"{bcolors.FAIL}Drive is almost full, Please make some space to continue training.{bcolors.ENDC}")
                        if args.send_telegram_updates:
                            try:
                                send_telegram_message(f"Drive is almost full, Please make some space to continue training.", args.telegram_chat_id, args.telegram_token)
                            except:
                                pass
                        #count time
                        import time
                        start_time = time.time()
                        import platform
                        while input("Press Enter to continue... if you're on linux we'll wait 5 minutes for you to make space and continue"):
                            #check if five minutes have passed
                            #check if os is linux
                            if 'Linux' in platform.platform():
                                if time.time() - start_time > 300:
                                    break

                        
                        #oldest_folder_path = os.path.join(args.output_dir, oldest_folder)
                        #shutil.rmtree(oldest_folder_path)
            # Create the pipeline using using the trained modules and save it.
            if accelerator.is_main_process:
                if 'step' in context:
                    #what is the current epoch
                    epoch = step // num_update_steps_per_epoch
                else:
                    epoch = step
                if args.train_text_encoder and args.stop_text_encoder_training == True:
                    text_enc_model = accelerator.unwrap_model(text_encoder,True)
                elif args.train_text_encoder and args.stop_text_encoder_training > epoch:
                    text_enc_model = accelerator.unwrap_model(text_encoder,True)
                elif args.train_text_encoder == False:
                    text_enc_model = CLIPTextModel.from_pretrained(args.pretrained_model_name_or_path, subfolder="text_encoder" )
                elif args.train_text_encoder and args.stop_text_encoder_training <= epoch:
                    if 'frozen_directory' in locals():
                        text_enc_model = CLIPTextModel.from_pretrained(frozen_directory, subfolder="text_encoder")
                    else:
                        text_enc_model = accelerator.unwrap_model(text_encoder,True)
                    
                #scheduler = DDIMScheduler(beta_start=0.00085, beta_end=0.012, beta_schedule="scaled_linear", clip_sample=False, set_alpha_to_one=False)
                #scheduler = EulerDiscreteScheduler.from_pretrained(args.pretrained_model_name_or_path, subfolder="scheduler", prediction_type="v_prediction")
                scheduler = DPMSolverMultistepScheduler.from_pretrained(args.pretrained_model_name_or_path, subfolder="scheduler")
                unwrapped_unet = accelerator.unwrap_model(unet,True)
                if args.use_ema:
                    ema_unet.copy_to(unwrapped_unet.parameters())
                    
                pipeline = DiffusionPipeline.from_pretrained(
                    args.pretrained_model_name_or_path,
                    unet=unwrapped_unet,
                    text_encoder=text_enc_model,
                    vae=AutoencoderKL.from_pretrained(args.pretrained_vae_name_or_path or args.pretrained_model_name_or_path,subfolder=None if args.pretrained_vae_name_or_path else "vae",),
                    safety_checker=None,
                    torch_dtype=weight_dtype,
                    local_files_only=False,
                )
                pipeline.scheduler = scheduler
                if is_xformers_available() and args.attention=='xformers':
                    try:
                        unet.enable_xformers_memory_efficient_attention()
                    except Exception as e:
                        logger.warning(
                            "Could not enable memory efficient attention. Make sure xformers is installed"
                            f" correctly and a GPU is available: {e}"
                        )
                elif args.attention=='flash_attention':
                    tu.replace_unet_cross_attn_to_flash_attention()
                save_dir = os.path.join(args.output_dir, f"{context}_{step}")
                sample_dir = os.path.join(args.output_dir, f"samples/{context}_{step}")
                #if sample dir path does not exist, create it
                
                if args.stop_text_encoder_training == True:
                    save_dir = frozen_directory
                if step != 0:
                    if save_model:
                        pipeline.save_pretrained(save_dir,safe_serialization=True)
                        with open(os.path.join(save_dir, "args.json"), "w") as f:
                                json.dump(args.__dict__, f, indent=2)
                    if args.stop_text_encoder_training == True:
                        #delete every folder in frozen_directory but the text encoder
                        for folder in os.listdir(save_dir):
                            if folder != "text_encoder" and os.path.isdir(os.path.join(save_dir, folder)):
                                shutil.rmtree(os.path.join(save_dir, folder))
                imgs = []
                if args.add_sample_prompt is not None or batch_prompts != [] and args.stop_text_encoder_training != True:
                    prompts = []
                    if args.add_sample_prompt is not None:
                        for prompt in args.add_sample_prompt:
                            prompts.append(prompt)
                    if batch_prompts != []:
                        for prompt in batch_prompts:
                            prompts.append(prompt)

                    pipeline = pipeline.to(accelerator.device)
                    pipeline.set_progress_bar_config(disable=True)
                    #sample_dir = os.path.join(save_dir, "samples")
                    #if sample_dir exists, delete it
                    if os.path.exists(sample_dir):
                        shutil.rmtree(sample_dir)
                    os.makedirs(sample_dir, exist_ok=True)
                    with torch.autocast("cuda"), torch.inference_mode():
                        if args.send_telegram_updates:
                            try:
                                send_telegram_message(f"Generating samples for <b>{step}</b> {context}", args.telegram_chat_id, args.telegram_token)
                            except:
                                pass
                        for samplePrompt in prompts:
                            sampleIndex = prompts.index(samplePrompt)
                            #convert sampleIndex to number in words
                            sampleName = f"prompt_{sampleIndex+1}"
                            os.makedirs(os.path.join(sample_dir,sampleName), exist_ok=True)
                            if args.model_variant == 'inpainting':
                                conditioning_image = torch.zeros(1, 3, width, height)
                                mask = torch.ones(1, 1, width, height)
                            if args.model_variant == 'depth2img':
                                #pil new white image
                                test_image = Image.new('RGB', (width, height), (255, 255, 255))
                                depth_image = Image.new('RGB', (width, height), (255, 255, 255))
                                depth = np.array(depth_image.convert("L"))
                                depth = depth.astype(np.float32) / 255.0
                                depth = depth[None, None]
                                depth = torch.from_numpy(depth)
                            for i in tqdm(range(args.n_save_sample) if not args.save_sample_controlled_seed else range(args.n_save_sample+len(args.save_sample_controlled_seed)), desc="Generating samples"):
                                #check if the sample is controlled by a seed
                                if i < args.n_save_sample:
                                    if args.model_variant == 'inpainting':
                                        images = pipeline(samplePrompt, conditioning_image, mask, height=height,width=width, guidance_scale=args.save_guidance_scale, num_inference_steps=args.save_infer_steps).images
                                    if args.model_variant == 'depth2img':
                                        images = pipeline(samplePrompt,image=test_image, height=height,width=width, guidance_scale=args.save_guidance_scale, num_inference_steps=args.save_infer_steps,strength=1.0).images
                                    elif args.model_variant == 'base':
                                        images = pipeline(samplePrompt,height=height,width=width, guidance_scale=args.save_guidance_scale, num_inference_steps=args.save_infer_steps).images
                                    images[0].save(os.path.join(sample_dir,sampleName, f"{sampleName}_{i}.png"))
                                else:
                                    seed = args.save_sample_controlled_seed[i - args.n_save_sample]
                                    generator = torch.Generator("cuda").manual_seed(seed)
                                    if args.model_variant == 'inpainting':
                                        images = pipeline(samplePrompt,conditioning_image, mask,height=height,width=width, guidance_scale=args.save_guidance_scale, num_inference_steps=args.save_infer_steps, generator=generator).images
                                    if args.model_variant == 'depth2img':
                                        images = pipeline(samplePrompt,image=test_image, height=height,width=width, guidance_scale=args.save_guidance_scale, num_inference_steps=args.save_infer_steps,generator=generator,strength=1.0).images
                                    elif args.model_variant == 'base':
                                        images = pipeline(samplePrompt,height=height,width=width, guidance_scale=args.save_guidance_scale, num_inference_steps=args.save_infer_steps, generator=generator).images
                                    images[0].save(os.path.join(sample_dir,sampleName, f"{sampleName}_controlled_seed_{str(seed)}.png"))
                            if args.send_telegram_updates:
                                imgs = []
                                #get all the images from the sample folder
                                dir = os.listdir(os.path.join(sample_dir,sampleName))
                                for file in dir:
                                    if file.endswith(".png"):
                                        #open the image with pil
                                        img = Image.open(os.path.join(sample_dir,sampleName,file))
                                        imgs.append(img)
                                try:
                                    send_media_group(args.telegram_chat_id,args.telegram_token,imgs, caption=f"Samples for the <b>{step}</b> {context} using the prompt:\n\n<b>{samplePrompt}</b>")
                                except:
                                    pass
                    del pipeline
                    del unwrapped_unet
                    if torch.cuda.is_available():
                        torch.cuda.empty_cache()
                        torch.cuda.ipc_collect()
                if save_model == True:
                    print(f"{bcolors.OKGREEN}Weights saved to {save_dir}{bcolors.ENDC}")
                elif save_model == False and len(imgs) > 0:
                    del imgs
                    print(f"{bcolors.OKGREEN}Samples saved to {sample_dir}{bcolors.ENDC}")
        except Exception as e:
            print(e)
            print(f"{bcolors.FAIL} Error occured during sampling, skipping.{bcolors.ENDC}")
            pass
<<<<<<< HEAD

=======
>>>>>>> 8854acd5

    # Only show the progress bar once on each machine.
    progress_bar_inter_epoch = tqdm(range(num_update_steps_per_epoch),bar_format='%s{l_bar}%s%s{bar}%s%s{r_bar}%s'%(bcolors.OKBLUE,bcolors.ENDC, bcolors.OKGREEN, bcolors.ENDC,bcolors.OKBLUE,bcolors.ENDC,), disable=not accelerator.is_local_main_process)
    progress_bar = tqdm(range(args.max_train_steps),bar_format='%s{l_bar}%s%s{bar}%s%s{r_bar}%s'%(bcolors.OKBLUE,bcolors.ENDC, bcolors.OKBLUE, bcolors.ENDC,bcolors.OKBLUE,bcolors.ENDC,), disable=not accelerator.is_local_main_process)
    progress_bar_e = tqdm(range(args.num_train_epochs),bar_format='%s{l_bar}%s%s{bar}%s%s{r_bar}%s'%(bcolors.OKBLUE,bcolors.ENDC, bcolors.OKGREEN, bcolors.ENDC,bcolors.OKBLUE,bcolors.ENDC,), disable=not accelerator.is_local_main_process)

    progress_bar.set_description("Overall Steps")
    progress_bar_e.set_description("Overall Epochs")
    global_step = 0
    loss_avg = AverageMeter()
    text_enc_context = nullcontext() if args.train_text_encoder else torch.no_grad()
    if args.send_telegram_updates:
        try:
            send_telegram_message(f"Starting training with the following settings:\n\n{format_dict(args.__dict__)}", args.telegram_chat_id, args.telegram_token)
        except:
            pass
    try:
        print(f" {bcolors.OKBLUE}Starting Training!{bcolors.ENDC}")
        try:
            def toggle_gui(event=None):
                if keyboard.is_pressed("ctrl") and keyboard.is_pressed("shift") and keyboard.is_pressed("g"):
                    print(f" {bcolors.WARNING}GUI will boot as soon as the current step is done.{bcolors.ENDC}")
                    nonlocal mid_generation
                    if mid_generation == True:
                        mid_generation = False
                        print(f" {bcolors.WARNING}Cancelled GUI.{bcolors.ENDC}")
                    else:
                        mid_generation = True

            def toggle_checkpoint(event=None):
                if keyboard.is_pressed("ctrl") and keyboard.is_pressed("shift") and keyboard.is_pressed("s") and not keyboard.is_pressed("alt"):
                    print(f" {bcolors.WARNING}Saving the model as soon as this epoch is done.{bcolors.ENDC}")
                    nonlocal mid_checkpoint
                    if mid_checkpoint == True:
                        mid_checkpoint = False
                        print(f" {bcolors.WARNING}Cancelled Checkpointing.{bcolors.ENDC}")
                    else:
                        mid_checkpoint = True

            def toggle_sample(event=None):
                if keyboard.is_pressed("ctrl") and keyboard.is_pressed("shift") and keyboard.is_pressed("p") and not keyboard.is_pressed("alt"):
                    print(f" {bcolors.WARNING}Sampling will begin as soon as this epoch is done.{bcolors.ENDC}")
                    nonlocal mid_sample
                    if mid_sample == True:
                        mid_sample = False
                        print(f" {bcolors.WARNING}Cancelled Sampling.{bcolors.ENDC}")
                    else:
                        mid_sample = True
            def toggle_checkpoint_step(event=None):
                if keyboard.is_pressed("ctrl") and keyboard.is_pressed("shift") and keyboard.is_pressed("alt") and keyboard.is_pressed("s"):
                    print(f" {bcolors.WARNING}Saving the model as soon as this step is done.{bcolors.ENDC}")
                    nonlocal mid_checkpoint_step
                    if mid_checkpoint_step == True:
                        mid_checkpoint_step = False
                        print(f" {bcolors.WARNING}Cancelled Checkpointing.{bcolors.ENDC}")
                    else:
                        mid_checkpoint_step = True

            def toggle_sample_step(event=None):
                if keyboard.is_pressed("ctrl") and keyboard.is_pressed("shift") and keyboard.is_pressed("alt") and keyboard.is_pressed("p"):
                    print(f" {bcolors.WARNING}Sampling will begin as soon as this step is done.{bcolors.ENDC}")
                    nonlocal mid_sample_step
                    if mid_sample_step == True:
                        mid_sample_step = False
                        print(f" {bcolors.WARNING}Cancelled Sampling.{bcolors.ENDC}")
                    else:
                        mid_sample_step = True
            def toggle_quit_and_save_epoch(event=None):
                if keyboard.is_pressed("ctrl") and keyboard.is_pressed("shift") and keyboard.is_pressed("q") and not keyboard.is_pressed("alt"):
                    print(f" {bcolors.WARNING}Quitting and saving the model as soon as this epoch is done.{bcolors.ENDC}")
                    nonlocal mid_quit
                    if mid_quit == True:
                        mid_quit = False
                        print(f" {bcolors.WARNING}Cancelled Quitting.{bcolors.ENDC}")
                    else:
                        mid_quit = True
            def toggle_quit_and_save_step(event=None):
                if keyboard.is_pressed("ctrl") and keyboard.is_pressed("shift") and keyboard.is_pressed("alt") and keyboard.is_pressed("q"):
                    print(f" {bcolors.WARNING}Quitting and saving the model as soon as this step is done.{bcolors.ENDC}")
                    nonlocal mid_quit_step
                    if mid_quit_step == True:
                        mid_quit_step = False
                        print(f" {bcolors.WARNING}Cancelled Quitting.{bcolors.ENDC}")
                    else:
                        mid_quit_step = True
            def help(event=None):
                if keyboard.is_pressed("ctrl") and keyboard.is_pressed("h"):
                    print_instructions()
            keyboard.on_press_key("g", toggle_gui)
            keyboard.on_press_key("s", toggle_checkpoint)
            keyboard.on_press_key("p", toggle_sample)
            keyboard.on_press_key("s", toggle_checkpoint_step)
            keyboard.on_press_key("p", toggle_sample_step)
            keyboard.on_press_key("q", toggle_quit_and_save_epoch)
            keyboard.on_press_key("q", toggle_quit_and_save_step)
            keyboard.on_press_key("h", help)
            print_instructions()
        except Exception as e:
            pass

        mid_generation = False
        mid_checkpoint = False
        mid_sample = False
        mid_checkpoint_step = False
        mid_sample_step = False
        mid_quit = False
        mid_quit_step = False
        #lambda set mid_generation to true
        frozen_directory=args.output_dir + "/frozen_text_encoder"
        # Get our limit of token chunks early.
        token_chunks_limit = math.ceil(args.token_limit / 75)
        if token_chunks_limit < 1:
            token_chunks_limit = 1
        for epoch in range(args.num_train_epochs):
            #every 10 epochs print instructions
            unet.train()
            if args.train_text_encoder:
                text_encoder.train()
            
            #save initial weights
            if args.sample_on_training_start==True and epoch==0:
                save_and_sample_weights(epoch,'start',save_model=False)
            
            if args.train_text_encoder and args.stop_text_encoder_training == epoch:
                args.stop_text_encoder_training = True
                if accelerator.is_main_process:
                    print(f" {bcolors.WARNING} Stopping text encoder training{bcolors.ENDC}")   
                    current_percentage = (epoch/args.num_train_epochs)*100
                    #round to the nearest whole number
                    current_percentage = round(current_percentage,0)
                    try:
                        send_telegram_message(f"Text encoder training stopped at epoch {epoch} which is {current_percentage}% of training. Freezing weights and saving.", args.telegram_chat_id, args.telegram_token)   
                    except:
                        pass        
                    if os.path.exists(frozen_directory):
                        #delete the folder if it already exists
                        shutil.rmtree(frozen_directory)
                    os.mkdir(frozen_directory)
                    save_and_sample_weights(epoch,'epoch')
                    args.stop_text_encoder_training = epoch
            progress_bar_inter_epoch.set_description("Steps To Epoch")
            progress_bar_inter_epoch.reset(total=num_update_steps_per_epoch)
            for step, batch in enumerate(train_dataloader):
                with accelerator.accumulate(unet):
                    # Convert images to latent space
                    with torch.no_grad():

                        latent_dist = batch[0][0]
                        latents = latent_dist.sample() * 0.18215
                        if args.model_variant == 'inpainting':
                            conditioning_latent_dist = batch[0][2]
                            mask = batch[0][3]
                            conditioning_latents = conditioning_latent_dist.sample() * 0.18215
                        if args.model_variant == 'depth2img':
                            depth = batch[0][3]
                    if args.sample_from_batch > 0:
                        args.batch_tokens = batch[0][4]
<<<<<<< HEAD

=======
>>>>>>> 8854acd5
                    # Sample noise that we'll add to the latents
                    noise = torch.randn_like(latents)
                    bsz = latents.shape[0]
                    # Sample a random timestep for each image
                    timesteps = torch.randint(0, noise_scheduler.config.num_train_timesteps, (bsz,), device=latents.device)
                    timesteps = timesteps.long()

                    # Add noise to the latents according to the noise magnitude at each timestep
                    # (this is the forward diffusion process)
                    noisy_latents = noise_scheduler.add_noise(latents, noise, timesteps)

                    # Get the text embedding for conditioning
                    with text_enc_context:
                        if args.train_text_encoder:
                            max_length = tokenizer.model_max_length
                            max_standard_tokens = max_length - 2
                            tru_len = max(len(x) for x in batch[0][1])
                            max_chunks = np.ceil(tru_len / max_standard_tokens).astype(int)
                            max_len = max_chunks.item() * max_standard_tokens
                            clamp_event = False
                            #print(f"\n\n\nC:{max_chunks}, L:{max_len}, T:{tru_len}")
                            # If we're a properly padded bunch of tokens that have come from the tokeniser padder, train normally;
                            # otherwise we're handling a dropout batch, and thusly need to handle it the normal way. 
                            if tru_len == max_len:
                                # Duplicate batch tensor to prevent irreparably damaging it's token data
                                # Recommended over torch.tensor()
                                n_batch = batch[0][1].clone().detach()
                                z = None
                                for i, x in enumerate(n_batch):
                                    if len(x) < max_len:
                                        n_batch[i] = [*x, *np.full((max_len - len(x)), tokenizer.eos_token_id)]
                                    del i
                                    del x

                                chunks = [n_batch[:, i:i + max_standard_tokens] for i in range(0, max_len, max_standard_tokens)]
                                clamp_chunk = 0
                                for chunk in chunks:
                                    # Hard limit the tokens to fit in memory for the rare event that latent caches that somehow exceed the limit.
                                    if clamp_chunk > (token_chunks_limit):
                                        #print("\nWARNING: Clamped abnormal amount of tokens.\n")
                                        clamp_event = True
                                        del chunk
                                        break
                                    # If we're close to reaching our limit of tokens, force a cache cleaning, and continue
                                    elif clamp_chunk > (token_chunks_limit - 1):
                                        clamp_event = True

                                    chunk = chunk.to(accelerator.device)
                                    chunk = torch.cat((torch.full((chunk.shape[0], 1), tokenizer.bos_token_id).to(accelerator.device), chunk, torch.full((chunk.shape[0], 1), tokenizer.eos_token_id).to(accelerator.device)), 1)
                                    if z is None:
                                        if args.clip_penultimate:
                                            encode = text_encoder(chunk.to(accelerator.device), output_hidden_states=True)
                                            z = text_encoder.text_model.final_layer_norm(encode['hidden_states'][-2])
                                            del encode
                                        else:
                                            encode = text_encoder(chunk.to(accelerator.device), output_hidden_states=True)
                                            z = encode.last_hidden_state
                                            del encode
                                    else:
                                        if args.clip_penultimate:
                                            encode = text_encoder(chunk.to(accelerator.device), output_hidden_states=True)
                                            z = torch.cat((z, text_encoder.text_model.final_layer_norm(encode['hidden_states'][-2])), dim=-2)
                                            del encode
                                        else:
                                            encode = text_encoder(chunk.to(accelerator.device), output_hidden_states=True)
                                            z = torch.cat((z, encode.last_hidden_state), dim=-2)
                                            del encode

                                    clamp_chunk += 1
                                    del chunk
                                encoder_hidden_states = torch.stack(tuple(z))
                                del n_batch
                                del max_length
                                del max_standard_tokens
                                del max_chunks
                                del max_len
                                del z
                                del chunks
                                del clamp_chunk
                            else:
                                if args.clip_penultimate == True:
                                    encoder_hidden_states = text_encoder(batch[0][1],output_hidden_states=True)
                                    encoder_hidden_states = text_encoder.text_model.final_layer_norm(encoder_hidden_states['hidden_states'][-2])
                                else:
                                    encoder_hidden_states = text_encoder(batch[0][1])
                            # Clear cache to prevent memory leakage every now and then
                            # Clear Python GC and accelerator cache less often than PyTorch cache and when we're using lots of tokens
                            if global_step % 500 or clamp_event:
                                del clamp_event
                                gc.collect()
                                torch.cuda.empty_cache()
                                accelerator.free_memory()                    
                            elif global_step % 100 == 0:
                                torch.cuda.empty_cache()
                                del clamp_event
                            else:
                                del clamp_event
                        else:
                            encoder_hidden_states = batch[0][1]

                    # Predict the noise residual
                    if args.model_variant == 'inpainting':
                        if random.uniform(0, 1) < 0.25:
                            # for some steps, predict the unmasked image
                            conditioning_latents = torch.stack([extra_latent[tuple([latents.shape[3]*8, latents.shape[2]*8])].squeeze()] * bsz)
                            mask = torch.ones(bsz, 1, latents.shape[2], latents.shape[3]).to(accelerator.device, dtype=weight_dtype)

                        noisy_inpaint_latents = torch.concat([noisy_latents, mask, conditioning_latents], 1)
                        model_pred = unet(noisy_inpaint_latents, timesteps, encoder_hidden_states).sample
                    elif args.model_variant == 'depth2img':
                        noisy_latents = torch.cat([noisy_latents, depth], dim=1)
                        model_pred = unet(noisy_latents, timesteps, encoder_hidden_states, depth).sample
                    elif args.model_variant == "base":
                        model_pred = unet(noisy_latents, timesteps, encoder_hidden_states).sample
                    

                    # Get the target for loss depending on the prediction type
                    if noise_scheduler.config.prediction_type == "epsilon":
                        target = noise
                    elif noise_scheduler.config.prediction_type == "v_prediction":
                        target = noise_scheduler.get_velocity(latents, noise, timesteps)
                    else:
                        raise ValueError(f"Unknown prediction type {noise_scheduler.config.prediction_type}")
                    if args.model_variant == "inpainting":
                        del timesteps, noise, latents, noisy_latents,noisy_inpaint_latents, encoder_hidden_states
                    elif args.model_variant == "base":
                        del timesteps, noise, latents, noisy_latents, encoder_hidden_states
                    if args.with_prior_preservation:
                        # Chunk the noise and noise_pred into two parts and compute the loss on each part separately.
                        """
                        noise_pred, noise_pred_prior = torch.chunk(noise_pred, 2, dim=0)
                        noise, noise_prior = torch.chunk(noise, 2, dim=0)

                        # Compute instance loss
                        loss = F.mse_loss(noise_pred.float(), noise.float(), reduction="none").mean([1, 2, 3]).mean()

                        # Compute prior loss
                        prior_loss = F.mse_loss(noise_pred_prior.float(), noise_prior.float(), reduction="mean")

                        # Add the prior loss to the instance loss.
                        loss = loss + args.prior_loss_weight * prior_loss
                        """
                        # Chunk the noise and model_pred into two parts and compute the loss on each part separately.
                        model_pred, model_pred_prior = torch.chunk(model_pred, 2, dim=0)
                        target, target_prior = torch.chunk(target, 2, dim=0)
                        loss = F.mse_loss(model_pred.float(), target.float(), reduction="none").mean([1, 2, 3]).mean()
                        prior_loss = F.mse_loss(model_pred_prior.float(), target_prior.float(), reduction="mean")
                        
                    else:
                        loss = F.mse_loss(model_pred.float(), target.float(), reduction="mean")
                    accelerator.backward(loss)
                    if accelerator.sync_gradients:
                        params_to_clip = (
                            itertools.chain(unet.parameters(), text_encoder.parameters())
                            if args.train_text_encoder
                            else unet.parameters()
                        )
                        accelerator.clip_grad_norm_(params_to_clip, args.max_grad_norm)
                    optimizer.step()
                    lr_scheduler.step()
                    optimizer.zero_grad()
                    loss_avg.update(loss.detach_(), bsz)
                    if args.use_ema == True:
                        ema_unet.step(unet.parameters())

                if not global_step % args.log_interval:
                    logs = {"loss": loss_avg.avg.item(), "lr": lr_scheduler.get_last_lr()[0]}
                    progress_bar.set_postfix(**logs)
                    accelerator.log(logs, step=global_step)
                
                

                if global_step > 0 and not global_step % args.sample_step_interval and epoch != 0:
                    save_and_sample_weights(global_step,'step',save_model=False)

                progress_bar.update(1)
                progress_bar_inter_epoch.update(1)
                progress_bar_e.refresh()
                global_step += 1

                if mid_generation==True:
                    mid_train_playground(global_step)
                    mid_generation=False
                if mid_checkpoint_step == True:
                    save_and_sample_weights(global_step,'step',save_model=True)
                    mid_checkpoint_step=False
                if mid_sample_step == True:
                    save_and_sample_weights(global_step,'step',save_model=False)
                    mid_sample_step=False
                if mid_quit_step==True:
                    accelerator.wait_for_everyone()
                    save_and_sample_weights(global_step,'quit_step')
                    quit()
                if global_step >= args.max_train_steps:
                    break
            progress_bar_e.update(1)
            if mid_quit==True:
                accelerator.wait_for_everyone()
                save_and_sample_weights(epoch,'quit_epoch')
                quit()
            if not epoch % args.save_every_n_epoch:
                if args.save_every_n_epoch == 1 and epoch == 0:
                    save_and_sample_weights(epoch,'epoch')
                if epoch != 0:
                    save_and_sample_weights(epoch,'epoch')
                else:
                    pass
                    #save_and_sample_weights(epoch,'epoch',False)
                    print_instructions()
            if epoch % args.save_every_n_epoch and mid_checkpoint==True or mid_sample==True:
                if mid_checkpoint==True:
                    save_and_sample_weights(epoch,'epoch',True)
                    mid_checkpoint=False
                elif mid_sample==True:
                    save_and_sample_weights(epoch,'epoch',False)
                    mid_sample=False
            accelerator.wait_for_everyone()
    except Exception:
        try:
            send_telegram_message("Something went wrong while training! :(", args.telegram_chat_id, args.telegram_token)
            #save_and_sample_weights(global_step,'checkpoint')
            send_telegram_message(f"Saved checkpoint {global_step} on exit", args.telegram_chat_id, args.telegram_token)
        except Exception:
            pass
        raise
    except KeyboardInterrupt:
        send_telegram_message("Training stopped", args.telegram_chat_id, args.telegram_token)
    save_and_sample_weights(args.num_train_epochs,'epoch')
    try:
        send_telegram_message("Training finished!", args.telegram_chat_id, args.telegram_token)
    except:
        pass

    accelerator.end_training()
    


if __name__ == "__main__":
    main()<|MERGE_RESOLUTION|>--- conflicted
+++ resolved
@@ -68,15 +68,13 @@
         help="Will shffule the dataset per epoch",
     )
     parser.add_argument(
-<<<<<<< HEAD
             "--sample_from_batch",
             type=int,
             default=0,
             help=("Number of prompts to sample from the batch for inference"),
         )
     parser.add_argument(
-=======
->>>>>>> 8854acd5
+
         "--attention",
         type=str,
         choices=["xformers", "flash_attention"],
@@ -1902,10 +1900,6 @@
     model_variant=args.model_variant,
     shuffle_per_epoch=args.shuffle_per_epoch,
     args = args,)
-<<<<<<< HEAD
-=======
-
->>>>>>> 8854acd5
     gen_cache = False
     data_len = len(train_dataloader)
     latent_cache_dir = Path(args.output_dir, "logs", "latent_cache")
@@ -1980,10 +1974,8 @@
         if torch.cuda.is_available():
             torch.cuda.empty_cache()
             torch.cuda.ipc_collect()
-<<<<<<< HEAD
-=======
         #load all the cached latents into a single dataset
->>>>>>> 8854acd5
+
     train_dataloader = torch.utils.data.DataLoader(cached_dataset, batch_size=1, collate_fn=lambda x: x, shuffle=False)
     print(f" {bcolors.OKGREEN}Latents are ready.{bcolors.ENDC}")
     # Scheduler and math around the number of training steps.
@@ -2347,10 +2339,6 @@
             print(e)
             print(f"{bcolors.FAIL} Error occured during sampling, skipping.{bcolors.ENDC}")
             pass
-<<<<<<< HEAD
-
-=======
->>>>>>> 8854acd5
 
     # Only show the progress bar once on each machine.
     progress_bar_inter_epoch = tqdm(range(num_update_steps_per_epoch),bar_format='%s{l_bar}%s%s{bar}%s%s{r_bar}%s'%(bcolors.OKBLUE,bcolors.ENDC, bcolors.OKGREEN, bcolors.ENDC,bcolors.OKBLUE,bcolors.ENDC,), disable=not accelerator.is_local_main_process)
@@ -2508,10 +2496,6 @@
                             depth = batch[0][3]
                     if args.sample_from_batch > 0:
                         args.batch_tokens = batch[0][4]
-<<<<<<< HEAD
-
-=======
->>>>>>> 8854acd5
                     # Sample noise that we'll add to the latents
                     noise = torch.randn_like(latents)
                     bsz = latents.shape[0]
